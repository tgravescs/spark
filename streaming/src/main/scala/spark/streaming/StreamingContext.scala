--- conflicted
+++ resolved
@@ -1,10 +1,7 @@
 package spark.streaming
 
 import akka.actor.Props
-<<<<<<< HEAD
 import akka.actor.SupervisorStrategy
-=======
->>>>>>> 12ea14c2
 
 import spark.streaming.dstream._
 
@@ -14,7 +11,6 @@
 import spark.storage.StorageLevel
 import spark.util.MetadataCleaner
 import spark.streaming.receivers.ActorReceiver
-import spark.streaming.receivers.Settings
 
 
 import scala.collection.mutable.Queue
@@ -152,11 +148,7 @@
    * Create an input stream with any arbitrary user implemented network receiver.
    * @param receiver Custom implementation of NetworkReceiver
    */
-<<<<<<< HEAD
-  def pluggableNetworkStream[T: ClassManifest](
-=======
   def networkStream[T: ClassManifest](
->>>>>>> 12ea14c2
     receiver: NetworkReceiver[T]): DStream[T] = {
     val inputStream = new PluggableInputDStream[T](this,
       receiver)
@@ -165,7 +157,6 @@
   }
 
   /**
-<<<<<<< HEAD
    * Create an input stream with any arbitrary user implemented actor receiver.
    * @param props Props object defining creation of the actor
    * @param name Name of the actor
@@ -180,20 +171,8 @@
     props: Props, name: String,
     storageLevel: StorageLevel = StorageLevel.MEMORY_ONLY_SER_2,
     supervisorStrategy: SupervisorStrategy = ReceiverSupervisorStrategy.defaultStrategy): DStream[T] = {
-    pluggableNetworkStream(new ActorReceiver[T](props, name, storageLevel, supervisorStrategy))
-=======
-   * Create an input stream with any arbitrary user implemented Akka actor receiver.
-   * @param props Props object defining creation of the actor
-   * @param name Name of the actor
-   * @param storageLevel Storage level to use for storing the received objects
-   *                     (default: StorageLevel.MEMORY_AND_DISK_SER_2)
-   */
-  def actorStream[T: ClassManifest](
-    props: Props, name: String, 
-    storageLevel: StorageLevel = StorageLevel.MEMORY_ONLY_SER_2): DStream[T] = {
-    networkStream(new ActorReceiver(Settings(props, name, storageLevel)))
->>>>>>> 12ea14c2
-  }                 	                                                                  
+    networkStream(new ActorReceiver[T](props, name, storageLevel, supervisorStrategy))
+  }
 
   /**
    * Create an input stream that pulls messages form a Kafka Broker.
