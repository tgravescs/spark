/*
 * Licensed to the Apache Software Foundation (ASF) under one or more
 * contributor license agreements.  See the NOTICE file distributed with
 * this work for additional information regarding copyright ownership.
 * The ASF licenses this file to You under the Apache License, Version 2.0
 * (the "License"); you may not use this file except in compliance with
 * the License.  You may obtain a copy of the License at
 *
 *    http://www.apache.org/licenses/LICENSE-2.0
 *
 * Unless required by applicable law or agreed to in writing, software
 * distributed under the License is distributed on an "AS IS" BASIS,
 * WITHOUT WARRANTIES OR CONDITIONS OF ANY KIND, either express or implied.
 * See the License for the specific language governing permissions and
 * limitations under the License.
 */

package org.apache.spark.repl

import java.io.{ByteArrayOutputStream, InputStream}
import java.net.{URI, URL, URLClassLoader, URLEncoder}
import java.net.Authenticator
import java.net.PasswordAuthentication
import java.util.concurrent.{Executors, ExecutorService}

import org.apache.hadoop.conf.Configuration
import org.apache.hadoop.fs.{FileSystem, Path}

import org.apache.spark.SparkEnv

import org.objectweb.asm._
import org.objectweb.asm.Opcodes._


/**
 * A ClassLoader that reads classes from a Hadoop FileSystem or HTTP URI,
 * used to load classes defined by the interpreter when the REPL is used
 */
class ExecutorClassLoader(classUri: String, parent: ClassLoader)
extends ClassLoader(parent) {
  val uri = new URI(classUri)
  val directory = uri.getPath

  // Hadoop FileSystem object for our URI, if it isn't using HTTP
  var fileSystem: FileSystem = {
    if (uri.getScheme() == "http") {
      null
    } else {
      FileSystem.get(uri, new Configuration())
    }
  }
  
  override def findClass(name: String): Class[_] = {
    try {
      val pathInDirectory = name.replace('.', '/') + ".class"
      val inputStream = {
        if (fileSystem != null) {
          fileSystem.open(new Path(directory, pathInDirectory))
<<<<<<< HEAD
        else
          if (SparkEnv.get.securityManager.isAuthenticationEnabled()) {
            val uri = new URI(classUri + "/" + urlEncode(pathInDirectory))
            val userCred = SparkEnv.get.securityManager.getSecretKey()
            if (userCred == null) {
              throw new Exception("secret key is null with authentication on")
            } 
            val userInfo = SparkEnv.get.securityManager.getHttpUser()  + ":" + userCred
            val newuri = new URI(uri.getScheme(), userInfo, uri.getHost(), uri.getPort(),
              uri.getPath(), uri.getQuery(), uri.getFragment())

            // set our own authenticator to properly negotiate user/password
            Authenticator.setDefault(
              new Authenticator() {
                override def getPasswordAuthentication(): PasswordAuthentication = {
                  var passAuth: PasswordAuthentication = null
                  val userInfo = getRequestingURL().getUserInfo()
                  if (userInfo != null) {
                    val  parts = userInfo.split(":", 2)
                    passAuth = new PasswordAuthentication(parts(0), parts(1).toCharArray())
                  }
                  return passAuth
                }
              }
            );

            newuri.toURL().openStream()
=======
>>>>>>> f74ae0eb
        } else {
          new URL(classUri + "/" + urlEncode(pathInDirectory)).openStream()
        }
      }
      val bytes = readAndTransformClass(name, inputStream)
      inputStream.close()
      return defineClass(name, bytes, 0, bytes.length)
    } catch {
      case e: Exception => throw new ClassNotFoundException(name, e)
    }
  }
  
  def readAndTransformClass(name: String, in: InputStream): Array[Byte] = {
    if (name.startsWith("line") && name.endsWith("$iw$")) {
      // Class seems to be an interpreter "wrapper" object storing a val or var.
      // Replace its constructor with a dummy one that does not run the
      // initialization code placed there by the REPL. The val or var will
      // be initialized later through reflection when it is used in a task.
      val cr = new ClassReader(in)
      val cw = new ClassWriter(
        ClassWriter.COMPUTE_FRAMES + ClassWriter.COMPUTE_MAXS)
      val cleaner = new ConstructorCleaner(name, cw)
      cr.accept(cleaner, 0)
      return cw.toByteArray
    } else {
      // Pass the class through unmodified
      val bos = new ByteArrayOutputStream
      val bytes = new Array[Byte](4096)
      var done = false
      while (!done) {
        val num = in.read(bytes)
        if (num >= 0) {
          bos.write(bytes, 0, num)
        } else {
          done = true
        }
      }
      return bos.toByteArray
    }
  }

  /**
   * URL-encode a string, preserving only slashes
   */
  def urlEncode(str: String): String = {
    str.split('/').map(part => URLEncoder.encode(part, "UTF-8")).mkString("/")
  }
}

class ConstructorCleaner(className: String, cv: ClassVisitor)
extends ClassVisitor(ASM4, cv) {
  override def visitMethod(access: Int, name: String, desc: String,
      sig: String, exceptions: Array[String]): MethodVisitor = {
    val mv = cv.visitMethod(access, name, desc, sig, exceptions)
    if (name == "<init>" && (access & ACC_STATIC) == 0) {
      // This is the constructor, time to clean it; just output some new
      // instructions to mv that create the object and set the static MODULE$
      // field in the class to point to it, but do nothing otherwise.
      mv.visitCode()
      mv.visitVarInsn(ALOAD, 0) // load this
      mv.visitMethodInsn(INVOKESPECIAL, "java/lang/Object", "<init>", "()V")
      mv.visitVarInsn(ALOAD, 0) // load this
      //val classType = className.replace('.', '/')
      //mv.visitFieldInsn(PUTSTATIC, classType, "MODULE$", "L" + classType + ";")
      mv.visitInsn(RETURN)
      mv.visitMaxs(-1, -1) // stack size and local vars will be auto-computed
      mv.visitEnd()
      return null
    } else {
      return mv
    }
  }
}<|MERGE_RESOLUTION|>--- conflicted
+++ resolved
@@ -56,7 +56,6 @@
       val inputStream = {
         if (fileSystem != null) {
           fileSystem.open(new Path(directory, pathInDirectory))
-<<<<<<< HEAD
         else
           if (SparkEnv.get.securityManager.isAuthenticationEnabled()) {
             val uri = new URI(classUri + "/" + urlEncode(pathInDirectory))
@@ -84,8 +83,6 @@
             );
 
             newuri.toURL().openStream()
-=======
->>>>>>> f74ae0eb
         } else {
           new URL(classUri + "/" + urlEncode(pathInDirectory)).openStream()
         }
