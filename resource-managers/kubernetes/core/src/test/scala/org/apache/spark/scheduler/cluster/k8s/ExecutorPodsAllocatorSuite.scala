--- conflicted
+++ resolved
@@ -257,22 +257,17 @@
     verify(podOperations).delete()
   }
 
-<<<<<<< HEAD
   test("SPARK-33288: multiple resource profiles") {
     when(podOperations
       .withField("status.phase", "Pending"))
       .thenReturn(podOperations)
-=======
-  test("SPARK-33262: pod allocator does not stall with pending pods") {
->>>>>>> 491a0fb0
-    when(podOperations
-      .withLabel(SPARK_APP_ID_LABEL, TEST_SPARK_APP_ID))
-      .thenReturn(podOperations)
-    when(podOperations
-      .withLabel(SPARK_ROLE_LABEL, SPARK_POD_EXECUTOR_ROLE))
-      .thenReturn(podOperations)
-    when(podOperations
-<<<<<<< HEAD
+    when(podOperations
+      .withLabel(SPARK_APP_ID_LABEL, TEST_SPARK_APP_ID))
+      .thenReturn(podOperations)
+    when(podOperations
+      .withLabel(SPARK_ROLE_LABEL, SPARK_POD_EXECUTOR_ROLE))
+      .thenReturn(podOperations)
+    when(podOperations
       .withLabelIn(meq(SPARK_EXECUTOR_ID_LABEL), any()))
       .thenReturn(podOperations)
 
@@ -342,7 +337,16 @@
     assert(!podsAllocatorUnderTest.isDeleted("5"))
     assert(!podsAllocatorUnderTest.isDeleted("6"))
     assert(!podsAllocatorUnderTest.isDeleted("7"))
-=======
+  }
+
+  test("SPARK-33262: pod allocator does not stall with pending pods") {
+    when(podOperations
+      .withLabel(SPARK_APP_ID_LABEL, TEST_SPARK_APP_ID))
+      .thenReturn(podOperations)
+    when(podOperations
+      .withLabel(SPARK_ROLE_LABEL, SPARK_POD_EXECUTOR_ROLE))
+      .thenReturn(podOperations)
+    when(podOperations
       .withLabelIn(SPARK_EXECUTOR_ID_LABEL, "1"))
       .thenReturn(labeledPods)
     when(podOperations
@@ -367,7 +371,6 @@
     snapshotsStore.notifySubscribers()
     // We request pod 6
     verify(podOperations).create(podWithAttachedContainerForId(6))
->>>>>>> 491a0fb0
   }
 
   private def executorPodAnswer(): Answer[KubernetesExecutorSpec] =
