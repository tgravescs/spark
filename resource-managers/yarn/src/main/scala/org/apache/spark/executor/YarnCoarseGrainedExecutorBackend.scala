--- conflicted
+++ resolved
@@ -72,13 +72,8 @@
     val createFn: (RpcEnv, CoarseGrainedExecutorBackend.Arguments, SparkEnv) =>
       CoarseGrainedExecutorBackend = { case (rpcEnv, arguments, env) =>
       new YarnCoarseGrainedExecutorBackend(rpcEnv, arguments.driverUrl, arguments.executorId,
-<<<<<<< HEAD
-        arguments.hostname, arguments.cores, arguments.userClassPath, env,
+        arguments.bindAddress, arguments.hostname, arguments.cores, arguments.userClassPath, env,
         arguments.resourcesFileOpt, arguments.resourceProfileId)
-=======
-        arguments.bindAddress, arguments.hostname, arguments.cores, arguments.userClassPath, env,
-        arguments.resourcesFileOpt)
->>>>>>> bec2068a
     }
     val backendArgs = CoarseGrainedExecutorBackend.parseArguments(args,
       this.getClass.getCanonicalName.stripSuffix("$"))
