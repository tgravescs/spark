/*
 * Licensed to the Apache Software Foundation (ASF) under one or more
 * contributor license agreements.  See the NOTICE file distributed with
 * this work for additional information regarding copyright ownership.
 * The ASF licenses this file to You under the Apache License, Version 2.0
 * (the "License"); you may not use this file except in compliance with
 * the License.  You may obtain a copy of the License at
 *
 *    http://www.apache.org/licenses/LICENSE-2.0
 *
 * Unless required by applicable law or agreed to in writing, software
 * distributed under the License is distributed on an "AS IS" BASIS,
 * WITHOUT WARRANTIES OR CONDITIONS OF ANY KIND, either express or implied.
 * See the License for the specific language governing permissions and
 * limitations under the License.
 */

package org.apache.spark

import java.util.concurrent.{Executors, TimeUnit}

import scala.collection.JavaConverters._
import scala.concurrent.duration._
import scala.language.postfixOps
import scala.util.{Random, Try}

import com.esotericsoftware.kryo.Kryo

import org.apache.spark.internal.config._
import org.apache.spark.internal.config.History._
import org.apache.spark.internal.config.Kryo._
import org.apache.spark.internal.config.Network._
import org.apache.spark.network.util.ByteUnit
import org.apache.spark.serializer.{JavaSerializer, KryoRegistrator, KryoSerializer}
import org.apache.spark.util.{ResetSystemProperties, RpcUtils, Utils}

class SparkConfSuite extends SparkFunSuite with LocalSparkContext with ResetSystemProperties {
  test("Test byteString conversion") {
    val conf = new SparkConf()
    // Simply exercise the API, we don't need a complete conversion test since that's handled in
    // UtilsSuite.scala
    assert(conf.getSizeAsBytes("fake", "1k") === ByteUnit.KiB.toBytes(1))
    assert(conf.getSizeAsKb("fake", "1k") === ByteUnit.KiB.toKiB(1))
    assert(conf.getSizeAsMb("fake", "1k") === ByteUnit.KiB.toMiB(1))
    assert(conf.getSizeAsGb("fake", "1k") === ByteUnit.KiB.toGiB(1))
  }

  test("Test timeString conversion") {
    val conf = new SparkConf()
    // Simply exercise the API, we don't need a complete conversion test since that's handled in
    // UtilsSuite.scala
    assert(conf.getTimeAsMs("fake", "1ms") === TimeUnit.MILLISECONDS.toMillis(1))
    assert(conf.getTimeAsSeconds("fake", "1000ms") === TimeUnit.MILLISECONDS.toSeconds(1000))
  }

  test("loading from system properties") {
    System.setProperty("spark.test.testProperty", "2")
    System.setProperty("nonspark.test.testProperty", "0")
    val conf = new SparkConf()
    assert(conf.get("spark.test.testProperty") === "2")
    assert(!conf.contains("nonspark.test.testProperty"))
  }

  test("initializing without loading defaults") {
    System.setProperty("spark.test.testProperty", "2")
    val conf = new SparkConf(false)
    assert(!conf.contains("spark.test.testProperty"))
  }

  test("named set methods") {
    val conf = new SparkConf(false)

    conf.setMaster("local[3]")
    conf.setAppName("My app")
    conf.setSparkHome("/path")
    conf.setJars(Seq("a.jar", "b.jar"))
    conf.setExecutorEnv("VAR1", "value1")
    conf.setExecutorEnv(Seq(("VAR2", "value2"), ("VAR3", "value3")))

    assert(conf.get("spark.master") === "local[3]")
    assert(conf.get("spark.app.name") === "My app")
    assert(conf.get("spark.home") === "/path")
    assert(conf.get(JARS) === Seq("a.jar", "b.jar"))
    assert(conf.get("spark.executorEnv.VAR1") === "value1")
    assert(conf.get("spark.executorEnv.VAR2") === "value2")
    assert(conf.get("spark.executorEnv.VAR3") === "value3")

    // Test the Java-friendly versions of these too
    conf.setJars(Array("c.jar", "d.jar"))
    conf.setExecutorEnv(Array(("VAR4", "value4"), ("VAR5", "value5")))
    assert(conf.get(JARS) === Seq("c.jar", "d.jar"))
    assert(conf.get("spark.executorEnv.VAR4") === "value4")
    assert(conf.get("spark.executorEnv.VAR5") === "value5")
  }

  test("basic get and set") {
    val conf = new SparkConf(false)
    assert(conf.getAll.toSet === Set())
    conf.set("k1", "v1")
    conf.setAll(Seq(("k2", "v2"), ("k3", "v3")))
    assert(conf.getAll.toSet === Set(("k1", "v1"), ("k2", "v2"), ("k3", "v3")))
    conf.set("k1", "v4")
    conf.setAll(Seq(("k2", "v5"), ("k3", "v6")))
    assert(conf.getAll.toSet === Set(("k1", "v4"), ("k2", "v5"), ("k3", "v6")))
    assert(conf.contains("k1"), "conf did not contain k1")
    assert(!conf.contains("k4"), "conf contained k4")
    assert(conf.get("k1") === "v4")
    intercept[Exception] { conf.get("k4") }
    assert(conf.get("k4", "not found") === "not found")
    assert(conf.getOption("k1") === Some("v4"))
    assert(conf.getOption("k4") === None)
  }

  test("creating SparkContext without master and app name") {
    val conf = new SparkConf(false)
    intercept[SparkException] { sc = new SparkContext(conf) }
  }

  test("creating SparkContext without master") {
    val conf = new SparkConf(false).setAppName("My app")
    intercept[SparkException] { sc = new SparkContext(conf) }
  }

  test("creating SparkContext without app name") {
    val conf = new SparkConf(false).setMaster("local")
    intercept[SparkException] { sc = new SparkContext(conf) }
  }

  test("creating SparkContext with both master and app name") {
    val conf = new SparkConf(false).setMaster("local").setAppName("My app")
    sc = new SparkContext(conf)
    assert(sc.master === "local")
    assert(sc.appName === "My app")
  }

  test("SparkContext property overriding") {
    val conf = new SparkConf(false).setMaster("local").setAppName("My app")
    sc = new SparkContext("local[2]", "My other app", conf)
    assert(sc.master === "local[2]")
    assert(sc.appName === "My other app")
  }

  test("nested property names") {
    // This wasn't supported by some external conf parsing libraries
    System.setProperty("spark.test.a", "a")
    System.setProperty("spark.test.a.b", "a.b")
    System.setProperty("spark.test.a.b.c", "a.b.c")
    val conf = new SparkConf()
    assert(conf.get("spark.test.a") === "a")
    assert(conf.get("spark.test.a.b") === "a.b")
    assert(conf.get("spark.test.a.b.c") === "a.b.c")
    conf.set("spark.test.a.b", "A.B")
    assert(conf.get("spark.test.a") === "a")
    assert(conf.get("spark.test.a.b") === "A.B")
    assert(conf.get("spark.test.a.b.c") === "a.b.c")
  }

  test("Thread safeness - SPARK-5425") {
    val executor = Executors.newSingleThreadScheduledExecutor()
    executor.scheduleAtFixedRate(
      () => System.setProperty("spark.5425." + Random.nextInt(), Random.nextInt().toString),
      0, 1, TimeUnit.MILLISECONDS)

    try {
      val t0 = System.nanoTime()
      while ((System.nanoTime() - t0) < TimeUnit.SECONDS.toNanos(1)) {
        val conf = Try(new SparkConf(loadDefaults = true))
        assert(conf.isSuccess)
      }
    } finally {
      executor.shutdownNow()
      val sysProps = System.getProperties
      for (key <- sysProps.stringPropertyNames().asScala if key.startsWith("spark.5425."))
        sysProps.remove(key)
    }
  }

  test("register kryo classes through registerKryoClasses") {
    val conf = new SparkConf().set(KRYO_REGISTRATION_REQUIRED, true)

    conf.registerKryoClasses(Array(classOf[Class1], classOf[Class2]))
    assert(conf.get(KRYO_CLASSES_TO_REGISTER).toSet ===
      Seq(classOf[Class1].getName, classOf[Class2].getName).toSet)

    conf.registerKryoClasses(Array(classOf[Class3]))
    assert(conf.get(KRYO_CLASSES_TO_REGISTER).toSet ===
      Seq(classOf[Class1].getName, classOf[Class2].getName, classOf[Class3].getName).toSet)

    conf.registerKryoClasses(Array(classOf[Class2]))
    assert(conf.get(KRYO_CLASSES_TO_REGISTER).toSet ===
      Seq(classOf[Class1].getName, classOf[Class2].getName, classOf[Class3].getName).toSet)

    // Kryo doesn't expose a way to discover registered classes, but at least make sure this doesn't
    // blow up.
    val serializer = new KryoSerializer(conf)
    serializer.newInstance().serialize(new Class1())
    serializer.newInstance().serialize(new Class2())
    serializer.newInstance().serialize(new Class3())
  }

  test("register kryo classes through registerKryoClasses and custom registrator") {
    val conf = new SparkConf().set(KRYO_REGISTRATION_REQUIRED, true)

    conf.registerKryoClasses(Array(classOf[Class1]))
    assert(conf.get(KRYO_CLASSES_TO_REGISTER).toSet === Seq(classOf[Class1].getName).toSet)

    conf.set(KRYO_USER_REGISTRATORS, classOf[CustomRegistrator].getName)

    // Kryo doesn't expose a way to discover registered classes, but at least make sure this doesn't
    // blow up.
    val serializer = new KryoSerializer(conf)
    serializer.newInstance().serialize(new Class1())
    serializer.newInstance().serialize(new Class2())
  }

  test("register kryo classes through conf") {
    val conf = new SparkConf().set(KRYO_REGISTRATION_REQUIRED, true)
    conf.set(KRYO_CLASSES_TO_REGISTER, Seq("java.lang.StringBuffer"))
    conf.set(SERIALIZER, classOf[KryoSerializer].getName)

    // Kryo doesn't expose a way to discover registered classes, but at least make sure this doesn't
    // blow up.
    val serializer = new KryoSerializer(conf)
    serializer.newInstance().serialize(new StringBuffer())
  }

  test("deprecated configs") {
    val conf = new SparkConf()
    val newName = UPDATE_INTERVAL_S.key

    assert(!conf.contains(newName))

    conf.set("spark.history.updateInterval", "1")
    assert(conf.get(newName) === "1")

    conf.set("spark.history.fs.updateInterval", "2")
    assert(conf.get(newName) === "2")

    conf.set("spark.history.fs.update.interval.seconds", "3")
    assert(conf.get(newName) === "3")

    conf.set(newName, "4")
    assert(conf.get(newName) === "4")

    val count = conf.getAll.count { case (k, v) => k.startsWith("spark.history.") }
    assert(count === 4)

    conf.set("spark.yarn.applicationMaster.waitTries", "42")
    assert(conf.getTimeAsSeconds("spark.yarn.am.waitTime") === 420)

    conf.set("spark.kryoserializer.buffer.mb", "1.1")
    assert(conf.getSizeAsKb("spark.kryoserializer.buffer") === 1100)

    conf.set("spark.history.fs.cleaner.maxAge.seconds", "42")
    assert(conf.get(MAX_LOG_AGE_S) === 42L)

    conf.set("spark.scheduler.listenerbus.eventqueue.size", "84")
    assert(conf.get(LISTENER_BUS_EVENT_QUEUE_CAPACITY) === 84)

    conf.set("spark.yarn.access.namenodes", "testNode")
    assert(conf.get(KERBEROS_FILESYSTEMS_TO_ACCESS) === Array("testNode"))

    conf.set("spark.yarn.access.hadoopFileSystems", "testNode")
    assert(conf.get(KERBEROS_FILESYSTEMS_TO_ACCESS) === Array("testNode"))
  }

  test("akka deprecated configs") {
    val conf = new SparkConf()

    assert(!conf.contains(RPC_NUM_RETRIES))
    assert(!conf.contains(RPC_RETRY_WAIT))
    assert(!conf.contains(RPC_ASK_TIMEOUT))
    assert(!conf.contains(RPC_LOOKUP_TIMEOUT))

    conf.set("spark.akka.num.retries", "1")
    assert(RpcUtils.numRetries(conf) === 1)

    conf.set("spark.akka.retry.wait", "2")
    assert(RpcUtils.retryWaitMs(conf) === 2L)

    conf.set("spark.akka.askTimeout", "3")
    assert(RpcUtils.askRpcTimeout(conf).duration === (3 seconds))

    conf.set("spark.akka.lookupTimeout", "4")
    assert(RpcUtils.lookupRpcTimeout(conf).duration === (4 seconds))
  }

  test("SPARK-13727") {
    val conf = new SparkConf()
    // set the conf in the deprecated way
    conf.set("spark.io.compression.lz4.block.size", "12345")
    // get the conf in the recommended way
    assert(conf.get(IO_COMPRESSION_LZ4_BLOCKSIZE.key) === "12345")
    // we can still get the conf in the deprecated way
    assert(conf.get("spark.io.compression.lz4.block.size") === "12345")
    // the contains() also works as expected
    assert(conf.contains("spark.io.compression.lz4.block.size"))
    assert(conf.contains(IO_COMPRESSION_LZ4_BLOCKSIZE.key))
    assert(conf.contains("spark.io.unknown") === false)
  }

  val serializers = Map(
    "java" -> new JavaSerializer(new SparkConf()),
    "kryo" -> new KryoSerializer(new SparkConf()))

  serializers.foreach { case (name, ser) =>
    test(s"SPARK-17240: SparkConf should be serializable ($name)") {
      val conf = new SparkConf()
      conf.set(DRIVER_CLASS_PATH, "${" + DRIVER_JAVA_OPTIONS.key + "}")
      conf.set(DRIVER_JAVA_OPTIONS, "test")

      val serializer = ser.newInstance()
      val bytes = serializer.serialize(conf)
      val deser = serializer.deserialize[SparkConf](bytes)

      assert(conf.get(DRIVER_CLASS_PATH) === deser.get(DRIVER_CLASS_PATH))
    }
  }

  test("encryption requires authentication") {
    val conf = new SparkConf()
    conf.validateSettings()

    conf.set(NETWORK_CRYPTO_ENABLED, true)
    intercept[IllegalArgumentException] {
      conf.validateSettings()
    }

    conf.set(NETWORK_CRYPTO_ENABLED, false)
    conf.set(SASL_ENCRYPTION_ENABLED, true)
    intercept[IllegalArgumentException] {
      conf.validateSettings()
    }

    conf.set(NETWORK_AUTH_ENABLED, true)
    conf.validateSettings()
  }

  test("spark.network.timeout should bigger than spark.executor.heartbeatInterval") {
    val conf = new SparkConf()
    conf.validateSettings()

    conf.set(NETWORK_TIMEOUT.key, "5s")
    intercept[IllegalArgumentException] {
      conf.validateSettings()
    }
  }

<<<<<<< HEAD
  test("spark.task.resource.gpu.count should be multiple of spark.task.cpus") {
    val conf = new SparkConf()
    conf.validateSettings()

    // no executor gpus
    conf.set(GPUS_PER_TASK.key, "2")
    intercept[SparkException] {
      conf.validateSettings()
    }

    // gpus need to be multiple of executor
    conf.set(GPUS_PER_TASK.key, "3")
    conf.set(EXECUTOR_GPUS.key, "3")
    conf.set(EXECUTOR_CORES.key, "4")
    conf.set(CPUS_PER_TASK.key, "1")
    intercept[SparkException] {
      conf.validateSettings()
    }

    // make sure # of tasks running use all the resources for cpu and gpu
    conf.set(GPUS_PER_TASK.key, "2")
    conf.set(EXECUTOR_GPUS.key, "8")
    conf.set(EXECUTOR_CORES.key, "4")
    conf.set(CPUS_PER_TASK.key, "1")
    conf.validateSettings()
=======
  test("SPARK-26998: SSL configuration not needed on executors") {
    val conf = new SparkConf(false)
    conf.set("spark.ssl.enabled", "true")
    conf.set("spark.ssl.keyPassword", "password")
    conf.set("spark.ssl.keyStorePassword", "password")
    conf.set("spark.ssl.trustStorePassword", "password")

    val filtered = conf.getAll.filter { case (k, _) => SparkConf.isExecutorStartupConf(k) }
    assert(filtered.isEmpty)
  }

  test("SPARK-27244 toDebugString redacts sensitive information") {
    val conf = new SparkConf(loadDefaults = false)
      .set("dummy.password", "dummy-password")
      .set("spark.hadoop.hive.server2.keystore.password", "1234")
      .set("spark.hadoop.javax.jdo.option.ConnectionPassword", "1234")
      .set("spark.regular.property", "regular_value")
    assert(conf.toDebugString ==
      s"""
        |dummy.password=${Utils.REDACTION_REPLACEMENT_TEXT}
        |spark.hadoop.hive.server2.keystore.password=${Utils.REDACTION_REPLACEMENT_TEXT}
        |spark.hadoop.javax.jdo.option.ConnectionPassword=${Utils.REDACTION_REPLACEMENT_TEXT}
        |spark.regular.property=regular_value
      """.stripMargin.trim)
>>>>>>> ab8710b5
  }

  val defaultIllegalValue = "SomeIllegalValue"
  val illegalValueTests : Map[String, (SparkConf, String) => Any] = Map(
    "getTimeAsSeconds" -> (_.getTimeAsSeconds(_)),
    "getTimeAsSeconds with default" -> (_.getTimeAsSeconds(_, defaultIllegalValue)),
    "getTimeAsMs" -> (_.getTimeAsMs(_)),
    "getTimeAsMs with default" -> (_.getTimeAsMs(_, defaultIllegalValue)),
    "getSizeAsBytes" -> (_.getSizeAsBytes(_)),
    "getSizeAsBytes with default string" -> (_.getSizeAsBytes(_, defaultIllegalValue)),
    "getSizeAsBytes with default long" -> (_.getSizeAsBytes(_, 0L)),
    "getSizeAsKb" -> (_.getSizeAsKb(_)),
    "getSizeAsKb with default" -> (_.getSizeAsKb(_, defaultIllegalValue)),
    "getSizeAsMb" -> (_.getSizeAsMb(_)),
    "getSizeAsMb with default" -> (_.getSizeAsMb(_, defaultIllegalValue)),
    "getSizeAsGb" -> (_.getSizeAsGb(_)),
    "getSizeAsGb with default" -> (_.getSizeAsGb(_, defaultIllegalValue)),
    "getInt" -> (_.getInt(_, 0)),
    "getLong" -> (_.getLong(_, 0L)),
    "getDouble" -> (_.getDouble(_, 0.0)),
    "getBoolean" -> (_.getBoolean(_, false))
  )

  illegalValueTests.foreach { case (name, getValue) =>
    test(s"SPARK-24337: $name throws an useful error message with key name") {
      val key = "SomeKey"
      val conf = new SparkConf()
      conf.set(key, "SomeInvalidValue")
      val thrown = intercept[IllegalArgumentException] {
        getValue(conf, key)
      }
      assert(thrown.getMessage.contains(key))
    }
  }
}

class Class1 {}
class Class2 {}
class Class3 {}

class CustomRegistrator extends KryoRegistrator {
  def registerClasses(kryo: Kryo) {
    kryo.register(classOf[Class2])
  }
}<|MERGE_RESOLUTION|>--- conflicted
+++ resolved
@@ -346,7 +346,6 @@
     }
   }
 
-<<<<<<< HEAD
   test("spark.task.resource.gpu.count should be multiple of spark.task.cpus") {
     val conf = new SparkConf()
     conf.validateSettings()
@@ -372,7 +371,8 @@
     conf.set(EXECUTOR_CORES.key, "4")
     conf.set(CPUS_PER_TASK.key, "1")
     conf.validateSettings()
-=======
+  }
+
   test("SPARK-26998: SSL configuration not needed on executors") {
     val conf = new SparkConf(false)
     conf.set("spark.ssl.enabled", "true")
@@ -397,7 +397,6 @@
         |spark.hadoop.javax.jdo.option.ConnectionPassword=${Utils.REDACTION_REPLACEMENT_TEXT}
         |spark.regular.property=regular_value
       """.stripMargin.trim)
->>>>>>> ab8710b5
   }
 
   val defaultIllegalValue = "SomeIllegalValue"
