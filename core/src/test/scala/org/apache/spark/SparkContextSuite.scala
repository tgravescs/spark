/*
 * Licensed to the Apache Software Foundation (ASF) under one or more
 * contributor license agreements.  See the NOTICE file distributed with
 * this work for additional information regarding copyright ownership.
 * The ASF licenses this file to You under the Apache License, Version 2.0
 * (the "License"); you may not use this file except in compliance with
 * the License.  You may obtain a copy of the License at
 *
 *    http://www.apache.org/licenses/LICENSE-2.0
 *
 * Unless required by applicable law or agreed to in writing, software
 * distributed under the License is distributed on an "AS IS" BASIS,
 * WITHOUT WARRANTIES OR CONDITIONS OF ANY KIND, either express or implied.
 * See the License for the specific language governing permissions and
 * limitations under the License.
 */

package org.apache.spark

import java.io.File
import java.net.{MalformedURLException, URI}
import java.nio.charset.StandardCharsets
import java.nio.file.{Files => JavaFiles}
import java.nio.file.attribute.PosixFilePermission._
import java.util.EnumSet
import java.util.concurrent.{CountDownLatch, Semaphore, TimeUnit}

import scala.concurrent.duration._

import com.google.common.io.Files
import org.apache.hadoop.conf.Configuration
import org.apache.hadoop.fs.{FileSystem, Path}
import org.apache.hadoop.io.{BytesWritable, LongWritable, Text}
import org.apache.hadoop.mapred.TextInputFormat
import org.apache.hadoop.mapreduce.lib.input.{TextInputFormat => NewTextInputFormat}
import org.scalatest.Matchers._
import org.scalatest.concurrent.Eventually

import org.apache.spark.executor.ResourceDiscoverer
import org.apache.spark.internal.config._
import org.apache.spark.internal.config.UI._
import org.apache.spark.scheduler.{SparkListener, SparkListenerExecutorMetricsUpdate, SparkListenerJobStart, SparkListenerTaskEnd, SparkListenerTaskStart}
import org.apache.spark.shuffle.FetchFailedException
import org.apache.spark.util.{ThreadUtils, Utils}


class SparkContextSuite extends SparkFunSuite with LocalSparkContext with Eventually {

  test("Only one SparkContext may be active at a time") {
    // Regression test for SPARK-4180
    val conf = new SparkConf().setAppName("test").setMaster("local")
    sc = new SparkContext(conf)
    val envBefore = SparkEnv.get
    // A SparkContext is already running, so we shouldn't be able to create a second one
    intercept[SparkException] { new SparkContext(conf) }
    val envAfter = SparkEnv.get
    // SparkEnv and other context variables should be the same
    assert(envBefore == envAfter)
    // After stopping the running context, we should be able to create a new one
    resetSparkContext()
    sc = new SparkContext(conf)
  }

  test("Can still construct a new SparkContext after failing to construct a previous one") {
    val conf = new SparkConf()
    // This is an invalid configuration (no app name or master URL)
    intercept[SparkException] {
      new SparkContext(conf)
    }
    // Even though those earlier calls failed, we should still be able to create a new context
    sc = new SparkContext(conf.setMaster("local").setAppName("test"))
  }

  test("Test getOrCreate") {
    var sc2: SparkContext = null
    SparkContext.clearActiveContext()
    val conf = new SparkConf().setAppName("test").setMaster("local")

    sc = SparkContext.getOrCreate(conf)

    assert(sc.getConf.get("spark.app.name").equals("test"))
    sc2 = SparkContext.getOrCreate(new SparkConf().setAppName("test2").setMaster("local"))
    assert(sc2.getConf.get("spark.app.name").equals("test"))
    assert(sc === sc2)
    assert(sc eq sc2)

    sc2.stop()
  }

  test("BytesWritable implicit conversion is correct") {
    // Regression test for SPARK-3121
    val bytesWritable = new BytesWritable()
    val inputArray = (1 to 10).map(_.toByte).toArray
    bytesWritable.set(inputArray, 0, 10)
    bytesWritable.set(inputArray, 0, 5)

    val converter = WritableConverter.bytesWritableConverter()
    val byteArray = converter.convert(bytesWritable)
    assert(byteArray.length === 5)

    bytesWritable.set(inputArray, 0, 0)
    val byteArray2 = converter.convert(bytesWritable)
    assert(byteArray2.length === 0)
  }

  test("basic case for addFile and listFiles") {
    withTempDir { dir =>
      val file1 = File.createTempFile("someprefix1", "somesuffix1", dir)
      val absolutePath1 = file1.getAbsolutePath

      val file2 = File.createTempFile("someprefix2", "somesuffix2", dir)
      val relativePath = file2.getParent + "/../" + file2.getParentFile.getName +
        "/" + file2.getName
      val absolutePath2 = file2.getAbsolutePath

      try {
        Files.write("somewords1", file1, StandardCharsets.UTF_8)
        Files.write("somewords2", file2, StandardCharsets.UTF_8)
        val length1 = file1.length()
        val length2 = file2.length()

        sc = new SparkContext(new SparkConf().setAppName("test").setMaster("local"))
        sc.addFile(file1.getAbsolutePath)
        sc.addFile(relativePath)
        sc.parallelize(Array(1), 1).map(x => {
          val gotten1 = new File(SparkFiles.get(file1.getName))
          val gotten2 = new File(SparkFiles.get(file2.getName))
          if (!gotten1.exists()) {
            throw new SparkException("file doesn't exist : " + absolutePath1)
          }
          if (!gotten2.exists()) {
            throw new SparkException("file doesn't exist : " + absolutePath2)
          }

          if (length1 != gotten1.length()) {
            throw new SparkException(
              s"file has different length $length1 than added file ${gotten1.length()} : " +
                absolutePath1)
          }
          if (length2 != gotten2.length()) {
            throw new SparkException(
              s"file has different length $length2 than added file ${gotten2.length()} : " +
                absolutePath2)
          }

          if (absolutePath1 == gotten1.getAbsolutePath) {
            throw new SparkException("file should have been copied :" + absolutePath1)
          }
          if (absolutePath2 == gotten2.getAbsolutePath) {
            throw new SparkException("file should have been copied : " + absolutePath2)
          }
          x
        }).count()
        assert(sc.listFiles().filter(_.contains("somesuffix1")).size == 1)
      } finally {
        sc.stop()
      }
    }
  }

  test("add and list jar files") {
    val jarPath = Thread.currentThread().getContextClassLoader.getResource("TestUDTF.jar")
    try {
      sc = new SparkContext(new SparkConf().setAppName("test").setMaster("local"))
      sc.addJar(jarPath.toString)
      assert(sc.listJars().filter(_.contains("TestUDTF.jar")).size == 1)
    } finally {
      sc.stop()
    }
  }

  test("SPARK-17650: malformed url's throw exceptions before bricking Executors") {
    try {
      sc = new SparkContext(new SparkConf().setAppName("test").setMaster("local"))
      Seq("http", "https", "ftp").foreach { scheme =>
        val badURL = s"$scheme://user:pwd/path"
        val e1 = intercept[MalformedURLException] {
          sc.addFile(badURL)
        }
        assert(e1.getMessage.contains(badURL))
        val e2 = intercept[MalformedURLException] {
          sc.addJar(badURL)
        }
        assert(e2.getMessage.contains(badURL))
        assert(sc.addedFiles.isEmpty)
        assert(sc.addedJars.isEmpty)
      }
    } finally {
      sc.stop()
    }
  }

  test("addFile recursive works") {
    withTempDir { pluto =>
      val neptune = Utils.createTempDir(pluto.getAbsolutePath)
      val saturn = Utils.createTempDir(neptune.getAbsolutePath)
      val alien1 = File.createTempFile("alien", "1", neptune)
      val alien2 = File.createTempFile("alien", "2", saturn)

      try {
        sc = new SparkContext(new SparkConf().setAppName("test").setMaster("local"))
        sc.addFile(neptune.getAbsolutePath, true)
        sc.parallelize(Array(1), 1).map(x => {
          val sep = File.separator
          if (!new File(SparkFiles.get(neptune.getName + sep + alien1.getName)).exists()) {
            throw new SparkException("can't access file under root added directory")
          }
          if (!new File(SparkFiles.get(
            neptune.getName + sep + saturn.getName + sep + alien2.getName)).exists()) {
            throw new SparkException("can't access file in nested directory")
          }
          if (new File(SparkFiles.get(
            pluto.getName + sep + neptune.getName + sep + alien1.getName)).exists()) {
            throw new SparkException("file exists that shouldn't")
          }
          x
        }).count()
      } finally {
        sc.stop()
      }
    }
  }

  test("addFile recursive can't add directories by default") {
    withTempDir { dir =>
      try {
        sc = new SparkContext(new SparkConf().setAppName("test").setMaster("local"))
        intercept[SparkException] {
          sc.addFile(dir.getAbsolutePath)
        }
      } finally {
        sc.stop()
      }
    }
  }

  test("cannot call addFile with different paths that have the same filename") {
    withTempDir { dir =>
      val subdir1 = new File(dir, "subdir1")
      val subdir2 = new File(dir, "subdir2")
      assert(subdir1.mkdir())
      assert(subdir2.mkdir())
      val file1 = new File(subdir1, "file")
      val file2 = new File(subdir2, "file")
      Files.write("old", file1, StandardCharsets.UTF_8)
      Files.write("new", file2, StandardCharsets.UTF_8)
      sc = new SparkContext("local-cluster[1,1,1024]", "test")
      sc.addFile(file1.getAbsolutePath)
      def getAddedFileContents(): String = {
        sc.parallelize(Seq(0)).map { _ =>
          scala.io.Source.fromFile(SparkFiles.get("file")).mkString
        }.first()
      }
      assert(getAddedFileContents() === "old")
      intercept[IllegalArgumentException] {
        sc.addFile(file2.getAbsolutePath)
      }
      assert(getAddedFileContents() === "old")
    }
  }

  // Regression tests for SPARK-16787
  for (
    schedulingMode <- Seq("local-mode", "non-local-mode");
    method <- Seq("addJar", "addFile")
  ) {
    val jarPath = Thread.currentThread().getContextClassLoader.getResource("TestUDTF.jar").toString
    val master = schedulingMode match {
      case "local-mode" => "local"
      case "non-local-mode" => "local-cluster[1,1,1024]"
    }
    test(s"$method can be called twice with same file in $schedulingMode (SPARK-16787)") {
      sc = new SparkContext(master, "test")
      method match {
        case "addJar" =>
          sc.addJar(jarPath)
          sc.addJar(jarPath)
        case "addFile" =>
          sc.addFile(jarPath)
          sc.addFile(jarPath)
      }
    }
  }

  test("add jar with invalid path") {
    withTempDir { tmpDir =>
      val tmpJar = File.createTempFile("test", ".jar", tmpDir)

      sc = new SparkContext(new SparkConf().setAppName("test").setMaster("local"))
      sc.addJar(tmpJar.getAbsolutePath)

      // Invalid jar path will only print the error log, will not add to file server.
      sc.addJar("dummy.jar")
      sc.addJar("")
      sc.addJar(tmpDir.getAbsolutePath)

      assert(sc.listJars().size == 1)
      assert(sc.listJars().head.contains(tmpJar.getName))
    }
  }

  test("SPARK-22585 addJar argument without scheme is interpreted literally without url decoding") {
    withTempDir { dir =>
      val tmpDir = new File(dir, "host%3A443")
      tmpDir.mkdirs()
      val tmpJar = File.createTempFile("t%2F", ".jar", tmpDir)

      sc = new SparkContext("local", "test")

      sc.addJar(tmpJar.getAbsolutePath)
      assert(sc.listJars().size === 1)
    }
  }

  test("Cancelling job group should not cause SparkContext to shutdown (SPARK-6414)") {
    try {
      sc = new SparkContext(new SparkConf().setAppName("test").setMaster("local"))
      val future = sc.parallelize(Seq(0)).foreachAsync(_ => {Thread.sleep(1000L)})
      sc.cancelJobGroup("nonExistGroupId")
      ThreadUtils.awaitReady(future, Duration(2, TimeUnit.SECONDS))

      // In SPARK-6414, sc.cancelJobGroup will cause NullPointerException and cause
      // SparkContext to shutdown, so the following assertion will fail.
      assert(sc.parallelize(1 to 10).count() == 10L)
    } finally {
      sc.stop()
    }
  }

  test("Comma separated paths for newAPIHadoopFile/wholeTextFiles/binaryFiles (SPARK-7155)") {
    // Regression test for SPARK-7155
    // dir1 and dir2 are used for wholeTextFiles and binaryFiles
    withTempDir { dir1 =>
      withTempDir { dir2 =>
        val dirpath1 = dir1.getAbsolutePath
        val dirpath2 = dir2.getAbsolutePath

        // file1 and file2 are placed inside dir1, they are also used for
        // textFile, hadoopFile, and newAPIHadoopFile
        // file3, file4 and file5 are placed inside dir2, they are used for
        // textFile, hadoopFile, and newAPIHadoopFile as well
        val file1 = new File(dir1, "part-00000")
        val file2 = new File(dir1, "part-00001")
        val file3 = new File(dir2, "part-00000")
        val file4 = new File(dir2, "part-00001")
        val file5 = new File(dir2, "part-00002")

        val filepath1 = file1.getAbsolutePath
        val filepath2 = file2.getAbsolutePath
        val filepath3 = file3.getAbsolutePath
        val filepath4 = file4.getAbsolutePath
        val filepath5 = file5.getAbsolutePath


        try {
          // Create 5 text files.
          Files.write("someline1 in file1\nsomeline2 in file1\nsomeline3 in file1", file1,
            StandardCharsets.UTF_8)
          Files.write("someline1 in file2\nsomeline2 in file2", file2, StandardCharsets.UTF_8)
          Files.write("someline1 in file3", file3, StandardCharsets.UTF_8)
          Files.write("someline1 in file4\nsomeline2 in file4", file4, StandardCharsets.UTF_8)
          Files.write("someline1 in file2\nsomeline2 in file5", file5, StandardCharsets.UTF_8)

          sc = new SparkContext(new SparkConf().setAppName("test").setMaster("local"))

          // Test textFile, hadoopFile, and newAPIHadoopFile for file1 and file2
          assert(sc.textFile(filepath1 + "," + filepath2).count() == 5L)
          assert(sc.hadoopFile(filepath1 + "," + filepath2,
            classOf[TextInputFormat], classOf[LongWritable], classOf[Text]).count() == 5L)
          assert(sc.newAPIHadoopFile(filepath1 + "," + filepath2,
            classOf[NewTextInputFormat], classOf[LongWritable], classOf[Text]).count() == 5L)

          // Test textFile, hadoopFile, and newAPIHadoopFile for file3, file4, and file5
          assert(sc.textFile(filepath3 + "," + filepath4 + "," + filepath5).count() == 5L)
          assert(sc.hadoopFile(filepath3 + "," + filepath4 + "," + filepath5,
            classOf[TextInputFormat], classOf[LongWritable], classOf[Text]).count() == 5L)
          assert(sc.newAPIHadoopFile(filepath3 + "," + filepath4 + "," + filepath5,
            classOf[NewTextInputFormat], classOf[LongWritable], classOf[Text]).count() == 5L)

          // Test wholeTextFiles, and binaryFiles for dir1 and dir2
          assert(sc.wholeTextFiles(dirpath1 + "," + dirpath2).count() == 5L)
          assert(sc.binaryFiles(dirpath1 + "," + dirpath2).count() == 5L)

        } finally {
          sc.stop()
        }
      }
    }
  }

  test("Default path for file based RDDs is properly set (SPARK-12517)") {
    sc = new SparkContext(new SparkConf().setAppName("test").setMaster("local"))

    // Test filetextFile, wholeTextFiles, binaryFiles, hadoopFile and
    // newAPIHadoopFile for setting the default path as the RDD name
    val mockPath = "default/path/for/"

    var targetPath = mockPath + "textFile"
    assert(sc.textFile(targetPath).name === targetPath)

    targetPath = mockPath + "wholeTextFiles"
    assert(sc.wholeTextFiles(targetPath).name === targetPath)

    targetPath = mockPath + "binaryFiles"
    assert(sc.binaryFiles(targetPath).name === targetPath)

    targetPath = mockPath + "hadoopFile"
    assert(sc.hadoopFile(targetPath).name === targetPath)

    targetPath = mockPath + "newAPIHadoopFile"
    assert(sc.newAPIHadoopFile(targetPath).name === targetPath)

    sc.stop()
  }

  test("calling multiple sc.stop() must not throw any exception") {
    noException should be thrownBy {
      sc = new SparkContext(new SparkConf().setAppName("test").setMaster("local"))
      val cnt = sc.parallelize(1 to 4).count()
      sc.cancelAllJobs()
      sc.stop()
      // call stop second time
      sc.stop()
    }
  }

  test("No exception when both num-executors and dynamic allocation set.") {
    noException should be thrownBy {
      sc = new SparkContext(new SparkConf().setAppName("test").setMaster("local")
        .set(DYN_ALLOCATION_ENABLED, true).set("spark.executor.instances", "6"))
      assert(sc.executorAllocationManager.isEmpty)
      assert(sc.getConf.getInt("spark.executor.instances", 0) === 6)
    }
  }


  test("localProperties are inherited by spawned threads.") {
    sc = new SparkContext(new SparkConf().setAppName("test").setMaster("local"))
    sc.setLocalProperty("testProperty", "testValue")
    var result = "unset";
    val thread = new Thread() { override def run() = {result = sc.getLocalProperty("testProperty")}}
    thread.start()
    thread.join()
    sc.stop()
    assert(result == "testValue")
  }

  test("localProperties do not cross-talk between threads.") {
    sc = new SparkContext(new SparkConf().setAppName("test").setMaster("local"))
    var result = "unset";
    val thread1 = new Thread() {
      override def run() = {sc.setLocalProperty("testProperty", "testValue")}}
    // testProperty should be unset and thus return null
    val thread2 = new Thread() {
      override def run() = {result = sc.getLocalProperty("testProperty")}}
    thread1.start()
    thread1.join()
    thread2.start()
    thread2.join()
    sc.stop()
    assert(result == null)
  }

  test("log level case-insensitive and reset log level") {
    sc = new SparkContext(new SparkConf().setAppName("test").setMaster("local"))
    val originalLevel = org.apache.log4j.Logger.getRootLogger().getLevel
    try {
      sc.setLogLevel("debug")
      assert(org.apache.log4j.Logger.getRootLogger().getLevel === org.apache.log4j.Level.DEBUG)
      sc.setLogLevel("INfo")
      assert(org.apache.log4j.Logger.getRootLogger().getLevel === org.apache.log4j.Level.INFO)
    } finally {
      sc.setLogLevel(originalLevel.toString)
      assert(org.apache.log4j.Logger.getRootLogger().getLevel === originalLevel)
      sc.stop()
    }
  }

  test("register and deregister Spark listener from SparkContext") {
    sc = new SparkContext(new SparkConf().setAppName("test").setMaster("local"))
    val sparkListener1 = new SparkListener { }
    val sparkListener2 = new SparkListener { }
    sc.addSparkListener(sparkListener1)
    sc.addSparkListener(sparkListener2)
    assert(sc.listenerBus.listeners.contains(sparkListener1))
    assert(sc.listenerBus.listeners.contains(sparkListener2))
    sc.removeSparkListener(sparkListener1)
    assert(!sc.listenerBus.listeners.contains(sparkListener1))
    assert(sc.listenerBus.listeners.contains(sparkListener2))
  }

  test("Cancelling stages/jobs with custom reasons.") {
    sc = new SparkContext(new SparkConf().setAppName("test").setMaster("local"))
    sc.setLocalProperty(SparkContext.SPARK_JOB_INTERRUPT_ON_CANCEL, "true")
    val REASON = "You shall not pass"

    for (cancelWhat <- Seq("stage", "job")) {
      // This countdown latch used to make sure stage or job canceled in listener
      val latch = new CountDownLatch(1)

      val listener = cancelWhat match {
        case "stage" =>
          new SparkListener {
            override def onTaskStart(taskStart: SparkListenerTaskStart): Unit = {
              sc.cancelStage(taskStart.stageId, REASON)
              latch.countDown()
            }
          }
        case "job" =>
          new SparkListener {
            override def onJobStart(jobStart: SparkListenerJobStart): Unit = {
              sc.cancelJob(jobStart.jobId, REASON)
              latch.countDown()
            }
          }
      }
      sc.addSparkListener(listener)

      val ex = intercept[SparkException] {
        sc.range(0, 10000L, numSlices = 10).mapPartitions { x =>
          x.synchronized {
            x.wait()
          }
          x
        }.count()
      }

      ex.getCause() match {
        case null =>
          assert(ex.getMessage().contains(REASON))
        case cause: SparkException =>
          assert(cause.getMessage().contains(REASON))
        case cause: Throwable =>
          fail("Expected the cause to be SparkException, got " + cause.toString() + " instead.")
      }

      latch.await(20, TimeUnit.SECONDS)
      eventually(timeout(20.seconds)) {
        assert(sc.statusTracker.getExecutorInfos.map(_.numRunningTasks()).sum == 0)
      }
      sc.removeSparkListener(listener)
    }
  }

  test("client mode with a k8s master url") {
    intercept[SparkException] {
      sc = new SparkContext("k8s://https://host:port", "test", new SparkConf())
    }
  }

  testCancellingTasks("that raise interrupted exception on cancel") {
    Thread.sleep(9999999)
  }

  // SPARK-20217 should not fail stage if task throws non-interrupted exception
  testCancellingTasks("that raise runtime exception on cancel") {
    try {
      Thread.sleep(9999999)
    } catch {
      case t: Throwable =>
        throw new RuntimeException("killed")
    }
  }

  // Launches one task that will block forever. Once the SparkListener detects the task has
  // started, kill and re-schedule it. The second run of the task will complete immediately.
  // If this test times out, then the first version of the task wasn't killed successfully.
  def testCancellingTasks(desc: String)(blockFn: => Unit): Unit = test(s"Killing tasks $desc") {
    sc = new SparkContext(new SparkConf().setAppName("test").setMaster("local"))

    SparkContextSuite.isTaskStarted = false
    SparkContextSuite.taskKilled = false
    SparkContextSuite.taskSucceeded = false

    val listener = new SparkListener {
      override def onTaskStart(taskStart: SparkListenerTaskStart): Unit = {
        eventually(timeout(10.seconds)) {
          assert(SparkContextSuite.isTaskStarted)
        }
        if (!SparkContextSuite.taskKilled) {
          SparkContextSuite.taskKilled = true
          sc.killTaskAttempt(taskStart.taskInfo.taskId, true, "first attempt will hang")
        }
      }
      override def onTaskEnd(taskEnd: SparkListenerTaskEnd): Unit = {
        if (taskEnd.taskInfo.attemptNumber == 1 && taskEnd.reason == Success) {
          SparkContextSuite.taskSucceeded = true
        }
      }
    }
    sc.addSparkListener(listener)
    eventually(timeout(20.seconds)) {
      sc.parallelize(1 to 1).foreach { x =>
        // first attempt will hang
        if (!SparkContextSuite.isTaskStarted) {
          SparkContextSuite.isTaskStarted = true
          blockFn
        }
        // second attempt succeeds immediately
      }
    }
    eventually(timeout(10.seconds)) {
      assert(SparkContextSuite.taskSucceeded)
    }
  }

  test("SPARK-19446: DebugFilesystem.assertNoOpenStreams should report " +
    "open streams to help debugging") {
    val fs = new DebugFilesystem()
    fs.initialize(new URI("file:///"), new Configuration())
    val file = File.createTempFile("SPARK19446", "temp")
    file.deleteOnExit()
    Files.write(Array.ofDim[Byte](1000), file)
    val path = new Path("file:///" + file.getCanonicalPath)
    val stream = fs.open(path)
    val exc = intercept[RuntimeException] {
      DebugFilesystem.assertNoOpenStreams()
    }
    assert(exc != null)
    assert(exc.getCause() != null)
    stream.close()
  }

  test("support barrier execution mode under local mode") {
    val conf = new SparkConf().setAppName("test").setMaster("local[2]")
    sc = new SparkContext(conf)
    val rdd = sc.makeRDD(Seq(1, 2, 3, 4), 2)
    val rdd2 = rdd.barrier().mapPartitions { it =>
      val context = BarrierTaskContext.get()
      // If we don't get the expected taskInfos, the job shall abort due to stage failure.
      if (context.getTaskInfos().length != 2) {
        throw new SparkException("Expected taksInfos length is 2, actual length is " +
          s"${context.getTaskInfos().length}.")
      }
      context.barrier()
      it
    }
    rdd2.collect()

    eventually(timeout(10.seconds)) {
      assert(sc.statusTracker.getExecutorInfos.map(_.numRunningTasks()).sum == 0)
    }
  }

  test("support barrier execution mode under local-cluster mode") {
    val conf = new SparkConf()
      .setMaster("local-cluster[3, 1, 1024]")
      .setAppName("test-cluster")
    sc = new SparkContext(conf)

    val rdd = sc.makeRDD(Seq(1, 2, 3, 4), 2)
    val rdd2 = rdd.barrier().mapPartitions { it =>
      val context = BarrierTaskContext.get()
      // If we don't get the expected taskInfos, the job shall abort due to stage failure.
      if (context.getTaskInfos().length != 2) {
        throw new SparkException("Expected taksInfos length is 2, actual length is " +
          s"${context.getTaskInfos().length}.")
      }
      context.barrier()
      it
    }
    rdd2.collect()

    eventually(timeout(10.seconds)) {
      assert(sc.statusTracker.getExecutorInfos.map(_.numRunningTasks()).sum == 0)
    }
  }

  test("cancel zombie tasks in a result stage when the job finishes") {
    val conf = new SparkConf()
      .setMaster("local-cluster[1,2,1024]")
      .setAppName("test-cluster")
      .set(UI_ENABLED.key, "false")
      // Disable this so that if a task is running, we can make sure the executor will always send
      // task metrics via heartbeat to driver.
      .set(EXECUTOR_HEARTBEAT_DROP_ZERO_ACCUMULATOR_UPDATES.key, "false")
      // Set a short heartbeat interval to send SparkListenerExecutorMetricsUpdate fast
      .set("spark.executor.heartbeatInterval", "1s")
    sc = new SparkContext(conf)
    sc.setLocalProperty(SparkContext.SPARK_JOB_INTERRUPT_ON_CANCEL, "true")
    @volatile var runningTaskIds: Seq[Long] = null
    val listener = new SparkListener {
      override def onExecutorMetricsUpdate(
          executorMetricsUpdate: SparkListenerExecutorMetricsUpdate): Unit = {
        if (executorMetricsUpdate.execId != SparkContext.DRIVER_IDENTIFIER) {
          runningTaskIds = executorMetricsUpdate.accumUpdates.map(_._1)
        }
      }
    }
    sc.addSparkListener(listener)
    sc.range(0, 2).groupBy((x: Long) => x % 2, 2).map { case (x, _) =>
      val context = org.apache.spark.TaskContext.get()
      if (context.stageAttemptNumber == 0) {
        if (context.partitionId == 0) {
          // Make the first task in the first stage attempt fail.
          throw new FetchFailedException(SparkEnv.get.blockManager.blockManagerId, 0, 0, 0,
            new java.io.IOException("fake"))
        } else {
          // Make the second task in the first stage attempt sleep to generate a zombie task
          Thread.sleep(60000)
        }
      } else {
        // Make the second stage attempt successful.
      }
      x
    }.collect()
    sc.listenerBus.waitUntilEmpty(10000)
    // As executors will send the metrics of running tasks via heartbeat, we can use this to check
    // whether there is any running task.
    eventually(timeout(10.seconds)) {
      // Make sure runningTaskIds has been set
      assert(runningTaskIds != null)
      // Verify there is no running task.
      assert(runningTaskIds.isEmpty)
    }
  }

<<<<<<< HEAD
  test("test gpu support under local-cluster mode") {
    withGpus(0 to 2) { scriptPath =>
      val conf = new SparkConf()
        .set(GPUS_PER_TASK.key, "1")
        .set(EXECUTOR_GPU_DISCOVERY_SCRIPT.key, scriptPath)
        .setMaster("local-cluster[3, 3, 1024]")
        .setAppName("test-cluster")
      sc = new SparkContext(conf)

      // Ensure all executors has started
      eventually(timeout(10.seconds)) {
        assert(sc.statusTracker.getExecutorInfos.size == 3)
      }
      val rdd = sc.makeRDD(1 to 10, 9).mapPartitions { it =>
        val context = TaskContext.get()
        context.getResources().get(ResourceInformation.GPU).get.getAddresses().iterator
      }
      val gpus = rdd.collect()
      assert(gpus.sorted === Seq("0", "0", "0", "1", "1", "1", "2", "2", "2"))

      eventually(timeout(10.seconds)) {
        assert(sc.statusTracker.getExecutorInfos.map(_.numRunningTasks()).sum == 0)
      }
    }
  }

  private def withGpus(gpus: Seq[Int])(f: String => Unit): Unit = {
    val tmpFile = File.createTempFile("test", "resourceDiscoverScript1")
    try {
      Files.write(s"echo ${gpus.mkString(",")}", tmpFile, StandardCharsets.UTF_8)
      JavaFiles.setPosixFilePermissions(tmpFile.toPath(),
        EnumSet.of(OWNER_READ, OWNER_EXECUTE, OWNER_WRITE))
      f(tmpFile.getPath())
    } finally {
      JavaFiles.deleteIfExists(tmpFile.toPath())
=======
  test(s"Avoid setting ${CPUS_PER_TASK.key} unreasonably (SPARK-27192)") {
    val FAIL_REASON = s"${CPUS_PER_TASK.key} must be <="
    Seq(
      ("local", 2, None),
      ("local[2]", 3, None),
      ("local[2, 1]", 3, None),
      ("spark://test-spark-cluster", 2, Option(1)),
      ("local-cluster[1, 1, 1000]", 2, Option(1)),
      ("yarn", 2, Option(1))
    ).foreach { case (master, cpusPerTask, executorCores) =>
      val conf = new SparkConf()
      conf.set(CPUS_PER_TASK, cpusPerTask)
      executorCores.map(executorCores => conf.set(EXECUTOR_CORES, executorCores))
      val ex = intercept[SparkException] {
        sc = new SparkContext(master, "test", conf)
      }
      assert(ex.getMessage.contains(FAIL_REASON))
      resetSparkContext()
>>>>>>> ab8710b5
    }
  }
}

object SparkContextSuite {
  @volatile var isTaskStarted = false
  @volatile var taskKilled = false
  @volatile var taskSucceeded = false
  val semaphore = new Semaphore(0)
}<|MERGE_RESOLUTION|>--- conflicted
+++ resolved
@@ -715,7 +715,6 @@
     }
   }
 
-<<<<<<< HEAD
   test("test gpu support under local-cluster mode") {
     withGpus(0 to 2) { scriptPath =>
       val conf = new SparkConf()
@@ -751,7 +750,8 @@
       f(tmpFile.getPath())
     } finally {
       JavaFiles.deleteIfExists(tmpFile.toPath())
-=======
+    }
+
   test(s"Avoid setting ${CPUS_PER_TASK.key} unreasonably (SPARK-27192)") {
     val FAIL_REASON = s"${CPUS_PER_TASK.key} must be <="
     Seq(
@@ -770,7 +770,6 @@
       }
       assert(ex.getMessage.contains(FAIL_REASON))
       resetSparkContext()
->>>>>>> ab8710b5
     }
   }
 }
