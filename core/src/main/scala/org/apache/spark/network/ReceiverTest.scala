/*
 * Licensed to the Apache Software Foundation (ASF) under one or more
 * contributor license agreements.  See the NOTICE file distributed with
 * this work for additional information regarding copyright ownership.
 * The ASF licenses this file to You under the Apache License, Version 2.0
 * (the "License"); you may not use this file except in compliance with
 * the License.  You may obtain a copy of the License at
 *
 *    http://www.apache.org/licenses/LICENSE-2.0
 *
 * Unless required by applicable law or agreed to in writing, software
 * distributed under the License is distributed on an "AS IS" BASIS,
 * WITHOUT WARRANTIES OR CONDITIONS OF ANY KIND, either express or implied.
 * See the License for the specific language governing permissions and
 * limitations under the License.
 */

package org.apache.spark.network

import java.nio.ByteBuffer
<<<<<<< HEAD
import java.net.InetAddress
import org.apache.spark.{SecurityManager, SparkConf} 
=======

import org.apache.spark.SparkConf
>>>>>>> cda381f8

private[spark] object ReceiverTest {
  def main(args: Array[String]) {
    val conf = new SparkConf
    val manager = new ConnectionManager(9999, conf, new SecurityManager(conf))
    println("Started connection manager with id = " + manager.id)

    manager.onReceiveMessage((msg: Message, id: ConnectionManagerId) => {
      /*println("Received [" + msg + "] from [" + id + "] at " + System.currentTimeMillis)*/
      val buffer = ByteBuffer.wrap("response".getBytes)
      Some(Message.createBufferMessage(buffer, msg.id))
    })
    Thread.currentThread.join()
  }
}
<|MERGE_RESOLUTION|>--- conflicted
+++ resolved
@@ -18,13 +18,7 @@
 package org.apache.spark.network
 
 import java.nio.ByteBuffer
-<<<<<<< HEAD
-import java.net.InetAddress
 import org.apache.spark.{SecurityManager, SparkConf} 
-=======
-
-import org.apache.spark.SparkConf
->>>>>>> cda381f8
 
 private[spark] object ReceiverTest {
   def main(args: Array[String]) {
