/*
 * Licensed to the Apache Software Foundation (ASF) under one or more
 * contributor license agreements.  See the NOTICE file distributed with
 * this work for additional information regarding copyright ownership.
 * The ASF licenses this file to You under the Apache License, Version 2.0
 * (the "License"); you may not use this file except in compliance with
 * the License.  You may obtain a copy of the License at
 *
 *    http://www.apache.org/licenses/LICENSE-2.0
 *
 * Unless required by applicable law or agreed to in writing, software
 * distributed under the License is distributed on an "AS IS" BASIS,
 * WITHOUT WARRANTIES OR CONDITIONS OF ANY KIND, either express or implied.
 * See the License for the specific language governing permissions and
 * limitations under the License.
 */

package org.apache.spark

import java.util.concurrent.TimeUnit

import scala.collection.mutable
import scala.collection.mutable.ArrayBuffer
import scala.util.control.{ControlThrowable, NonFatal}

import com.codahale.metrics.{Gauge, MetricRegistry}

import org.apache.spark.internal.{config, Logging}
import org.apache.spark.internal.config._
import org.apache.spark.internal.config.Tests.TEST_SCHEDULE_INTERVAL
import org.apache.spark.metrics.source.Source
import org.apache.spark.resource.{ResourceProfile, ResourceProfileManager}
import org.apache.spark.resource.ResourceProfile.UNKNOWN_RESOURCE_PROFILE_ID
import org.apache.spark.scheduler._
import org.apache.spark.scheduler.dynalloc.ExecutorMonitor
import org.apache.spark.util.{Clock, SystemClock, ThreadUtils, Utils}

/**
 * An agent that dynamically allocates and removes executors based on the workload.
 *
 * The ExecutorAllocationManager maintains a moving target number of executors which is periodically
 * synced to the cluster manager. The target starts at a configured initial value and changes with
 * the number of pending and running tasks.
 *
 * Decreasing the target number of executors happens when the current target is more than needed to
 * handle the current load. The target number of executors is always truncated to the number of
 * executors that could run all current running and pending tasks at once.
 *
 * Increasing the target number of executors happens in response to backlogged tasks waiting to be
 * scheduled. If the scheduler queue is not drained in N seconds, then new executors are added. If
 * the queue persists for another M seconds, then more executors are added and so on. The number
 * added in each round increases exponentially from the previous round until an upper bound has been
 * reached. The upper bound is based both on a configured property and on the current number of
 * running and pending tasks, as described above.
 *
 * The rationale for the exponential increase is twofold: (1) Executors should be added slowly
 * in the beginning in case the number of extra executors needed turns out to be small. Otherwise,
 * we may add more executors than we need just to remove them later. (2) Executors should be added
 * quickly over time in case the maximum number of executors is very high. Otherwise, it will take
 * a long time to ramp up under heavy workloads.
 *
 * The remove policy is simpler: If an executor has been idle for K seconds and the number of
 * executors is more then what is needed, meaning there are not enough tasks that could use
 * the executor, then it is removed. Note that an executor caching any data
 * blocks will be removed if it has been idle for more than L seconds.
 *
 * There is no retry logic in either case because we make the assumption that the cluster manager
 * will eventually fulfill all requests it receives asynchronously.
 *
 * The relevant Spark properties include the following:
 *
 *   spark.dynamicAllocation.enabled - Whether this feature is enabled
 *   spark.dynamicAllocation.minExecutors - Lower bound on the number of executors
 *   spark.dynamicAllocation.maxExecutors - Upper bound on the number of executors
 *   spark.dynamicAllocation.initialExecutors - Number of executors to start with
 *
 *   spark.dynamicAllocation.executorAllocationRatio -
 *     This is used to reduce the parallelism of the dynamic allocation that can waste
 *     resources when tasks are small
 *
 *   spark.dynamicAllocation.schedulerBacklogTimeout (M) -
 *     If there are backlogged tasks for this duration, add new executors
 *
 *   spark.dynamicAllocation.sustainedSchedulerBacklogTimeout (N) -
 *     If the backlog is sustained for this duration, add more executors
 *     This is used only after the initial backlog timeout is exceeded
 *
 *   spark.dynamicAllocation.executorIdleTimeout (K) -
 *     If an executor without caching any data blocks has been idle for this duration, remove it
 *
 *   spark.dynamicAllocation.cachedExecutorIdleTimeout (L) -
 *     If an executor with caching data blocks has been idle for more than this duration,
 *     the executor will be removed
 *
 */
private[spark] class ExecutorAllocationManager(
    client: ExecutorAllocationClient,
    listenerBus: LiveListenerBus,
    conf: SparkConf,
    cleaner: Option[ContextCleaner] = None,
    clock: Clock = new SystemClock(),
    resourceProfileManager: ResourceProfileManager)
  extends Logging {

  allocationManager =>

  import ExecutorAllocationManager._

  // Lower and upper bounds on the number of executors.
  private val minNumExecutors = conf.get(DYN_ALLOCATION_MIN_EXECUTORS)
  private val maxNumExecutors = conf.get(DYN_ALLOCATION_MAX_EXECUTORS)
  private val initialNumExecutors = Utils.getDynamicAllocationInitialExecutors(conf)

  // How long there must be backlogged tasks for before an addition is triggered (seconds)
  private val schedulerBacklogTimeoutS = conf.get(DYN_ALLOCATION_SCHEDULER_BACKLOG_TIMEOUT)

  // Same as above, but used only after `schedulerBacklogTimeoutS` is exceeded
  private val sustainedSchedulerBacklogTimeoutS =
    conf.get(DYN_ALLOCATION_SUSTAINED_SCHEDULER_BACKLOG_TIMEOUT)

  // During testing, the methods to actually kill and add executors are mocked out
  private val testing = conf.get(DYN_ALLOCATION_TESTING)

  private val executorAllocationRatio =
    conf.get(DYN_ALLOCATION_EXECUTOR_ALLOCATION_RATIO)

  private val defaultProfile = resourceProfileManager.getDefaultResourceProfile

  validateSettings()

  // Number of executors to add for each ResourceProfile in the next round
  private val numExecutorsToAddPerResourceProfileId = new mutable.HashMap[Int, Int]
  numExecutorsToAddPerResourceProfileId(defaultProfile.id) = 1

  // The desired number of executors at this moment in time. If all our executors were to die, this
  // is the number of executors we would immediately want from the cluster manager.
  // Use the actual ResourceProfile here rather then id because this is used directly by cluster
  // manager who may not have access to the  ResourceProfileManager. TODO - but we could
  // get rid of because CoarseGrainedSchedulerBackend has the same data structure, if we used
  // rpId here and then in CoarseGrainedSchedulerBAckend store id => map[resourceprofile, int],
  // question is it worth it memory wise?
  private val numExecutorsTargetPerResourceProfile = new mutable.HashMap[ResourceProfile, Int]
  numExecutorsTargetPerResourceProfile(defaultProfile) = initialNumExecutors

  // A timestamp of when an addition should be triggered, or NOT_SET if it is not set
  // This is set when pending tasks are added but not scheduled yet
  private var addTime: Long = NOT_SET

  // Polling loop interval (ms)
  private val intervalMillis: Long = if (Utils.isTesting) {
      conf.get(TEST_SCHEDULE_INTERVAL)
    } else {
      100
    }

  // Listener for Spark events that impact the allocation policy
  val listener = new ExecutorAllocationListener

  val executorMonitor = new ExecutorMonitor(conf, client, listenerBus, clock)

  // Executor that handles the scheduling task.
  private val executor =
    ThreadUtils.newDaemonSingleThreadScheduledExecutor("spark-dynamic-executor-allocation")

  // Metric source for ExecutorAllocationManager to expose internal status to MetricsSystem.
  val executorAllocationManagerSource = new ExecutorAllocationManagerSource

  // Whether we are still waiting for the initial set of executors to be allocated.
  // While this is true, we will not cancel outstanding executor requests. This is
  // set to false when:
  //   (1) a stage is submitted, or
  //   (2) an executor idle timeout has elapsed.
  @volatile private var initializing: Boolean = true

  // Number of locality aware tasks for each ResourceProfile, used for executor placement.
  private var numLocalityAwareTasksPerResourceProfileId = new mutable.HashMap[Int, Int]
  numLocalityAwareTasksPerResourceProfileId(defaultProfile.id) = 0

  // ResourceProfile id to Host to possible task running on it, used for executor placement.
  private var rpIdToHostToLocalTaskCount: Map[Int, Map[String, Int]] = Map.empty

  /**
   * Verify that the settings specified through the config are valid.
   * If not, throw an appropriate exception.
   */
  private def validateSettings(): Unit = {
    if (minNumExecutors < 0 || maxNumExecutors < 0) {
      throw new SparkException(
        s"${DYN_ALLOCATION_MIN_EXECUTORS.key} and ${DYN_ALLOCATION_MAX_EXECUTORS.key} must be " +
          "positive!")
    }
    if (maxNumExecutors == 0) {
      throw new SparkException(s"${DYN_ALLOCATION_MAX_EXECUTORS.key} cannot be 0!")
    }
    if (minNumExecutors > maxNumExecutors) {
      throw new SparkException(s"${DYN_ALLOCATION_MIN_EXECUTORS.key} ($minNumExecutors) must " +
        s"be less than or equal to ${DYN_ALLOCATION_MAX_EXECUTORS.key} ($maxNumExecutors)!")
    }
    if (schedulerBacklogTimeoutS <= 0) {
      throw new SparkException(s"${DYN_ALLOCATION_SCHEDULER_BACKLOG_TIMEOUT.key} must be > 0!")
    }
    if (sustainedSchedulerBacklogTimeoutS <= 0) {
      throw new SparkException(
        s"s${DYN_ALLOCATION_SUSTAINED_SCHEDULER_BACKLOG_TIMEOUT.key} must be > 0!")
    }
    if (!conf.get(config.SHUFFLE_SERVICE_ENABLED)) {
      if (conf.get(config.DYN_ALLOCATION_SHUFFLE_TRACKING)) {
        logWarning("Dynamic allocation without a shuffle service is an experimental feature.")
      } else if (!testing) {
        throw new SparkException("Dynamic allocation of executors requires the external " +
          "shuffle service. You may enable this through spark.shuffle.service.enabled.")
      }
    }

    if (executorAllocationRatio > 1.0 || executorAllocationRatio <= 0.0) {
      throw new SparkException(
        s"${DYN_ALLOCATION_EXECUTOR_ALLOCATION_RATIO.key} must be > 0 and <= 1.0")
    }
  }

  /**
   * Register for scheduler callbacks to decide when to add and remove executors, and start
   * the scheduling task.
   */
  def start(): Unit = {
    listenerBus.addToManagementQueue(listener)
    listenerBus.addToManagementQueue(executorMonitor)
    cleaner.foreach(_.attachListener(executorMonitor))

    val scheduleTask = new Runnable() {
      override def run(): Unit = {
        try {
          schedule()
        } catch {
          case ct: ControlThrowable =>
            throw ct
          case t: Throwable =>
            logWarning(s"Uncaught exception in thread ${Thread.currentThread().getName}", t)
        }
      }
    }
    executor.scheduleWithFixedDelay(scheduleTask, 0, intervalMillis, TimeUnit.MILLISECONDS)

    client.requestTotalExecutors(numLocalityAwareTasksPerResourceProfileId.toMap,
      rpIdToHostToLocalTaskCount, numExecutorsTargetPerResourceProfile.toMap)
  }

  /**
   * Stop the allocation manager.
   */
  def stop(): Unit = {
    executor.shutdown()
    executor.awaitTermination(10, TimeUnit.SECONDS)
  }

  /**
   * Reset the allocation manager when the cluster manager loses track of the driver's state.
   * This is currently only done in YARN client mode, when the AM is restarted.
   *
   * This method forgets about any state about existing executors, and forces the scheduler to
   * re-evaluate the number of needed executors the next time it's run.
   */
  def reset(): Unit = synchronized {
    addTime = 0L
    numExecutorsTargetPerResourceProfile.keys.foreach { rp =>
      // Note this means every profile will be allowed to have initial number
      // we may want to make this configurable per Profile in the future
      numExecutorsTargetPerResourceProfile(rp) = initialNumExecutors
    }
    executorMonitor.reset()
  }

  /**
   * The maximum number of executors we would need under the current load to satisfy all running
   * and pending tasks, rounded up.
   */
<<<<<<< HEAD
  private def maxNumExecutorsNeededPerResourceProfileId(rp: ResourceProfile): Int = {
=======
  private def maxNumExecutorsNeededPerResourceProfile(rp: ResourceProfile): Int = {
>>>>>>> 60886e7b
    val numRunningOrPendingTasks = listener.totalPendingTasksPerResourceProfile(rp.id) +
      listener.totalRunningTasksPerResourceProfile(rp.id)
    val executorCores = rp.getExecutorCores.getOrElse(conf.get(EXECUTOR_CORES))
    val tasksPerExecutor = ResourceProfile.numTasksPerExecutor(executorCores, rp, conf)
<<<<<<< HEAD
    logWarning(s"max needed executor rpId: $rp.id numpending $numRunningOrPendingTasks")
=======
    logWarning(s"max needed executor rpId: $rp.id numpending $numRunningOrPendingTasks," +
      s" tasksperexecutor $tasksPerExecutor")
>>>>>>> 60886e7b
    math.ceil(numRunningOrPendingTasks * executorAllocationRatio /
      tasksPerExecutor).toInt
  }

  private def totalRunningTasksPerResourceProfile(id: Int): Int = synchronized {
    listener.totalRunningTasksPerResourceProfile(id)
  }

  /**
   * This is called at a fixed interval to regulate the number of pending executor requests
   * and number of executors running.
   *
   * First, adjust our requested executors based on the add time and our current needs.
   * Then, if the remove time for an existing executor has expired, kill the executor.
   *
   * This is factored out into its own method for testing.
   */
  private def schedule(): Unit = synchronized {
    val executorIdsToBeRemoved = executorMonitor.timedOutExecutors()
    if (executorIdsToBeRemoved.nonEmpty) {
      initializing = false
    }

    // Update executor target number only after initializing flag is unset
    updateAndSyncNumExecutorsTarget(clock.nanoTime())
    if (executorIdsToBeRemoved.nonEmpty) {
      removeExecutors(executorIdsToBeRemoved)
    }
  }

  /**
   * Updates our target number of executors and syncs the result with the cluster manager.
   *
   * Check to see whether our existing allocation and the requests we've made previously exceed our
   * current needs. If so, truncate our target and let the cluster manager know so that it can
   * cancel pending requests that are unneeded.
   *
   * If not, and the add time has expired, see if we can request new executors and refresh the add
   * time.
   *
   * @return the delta in the target number of executors.
   */
  private def updateAndSyncNumExecutorsTarget(now: Long): Int = synchronized {

    if (initializing) {
      // Do not change our target while we are still initializing,
      // Otherwise the first job may have to ramp up unnecessarily
      0
    } else {
      val updatesNeeded = new mutable.HashMap[ResourceProfile,
        ExecutorAllocationManager.TargetNumUpdates]

      // Update targets for all ResourceProfiles then do a single request to the cluster manager
<<<<<<< HEAD
      resourceProfileManager.getAllProfiles.foreach { case (rProfId, resourceProfile) =>
        val maxNeeded = maxNumExecutorsNeededPerResourceProfileId(resourceProfile)
=======
      listener.resourceProfileIdToResourceProfile.foreach { case (rProfId, resourceProfile) =>
        val maxNeeded = maxNumExecutorsNeededPerResourceProfile(resourceProfile)
>>>>>>> 60886e7b
        val targetExecs =
          numExecutorsTargetPerResourceProfile.getOrElseUpdate(resourceProfile, initialNumExecutors)
        if (maxNeeded < targetExecs) {
          // The target number exceeds the number we actually need, so stop adding new
          // executors and inform the cluster manager to cancel the extra pending requests

          // We lower the target number of executors but don't actively kill any yet.  Killing is
          // controlled separately by an idle timeout.  It's still helpful to reduce
          // the target number in case an executor just happens to get lost (eg., bad hardware,
          // or the cluster manager preempts it) -- in that case, there is no point in trying
          // to immediately  get a new executor, since we wouldn't even use it yet.
          decrementExecutorsFromTarget(maxNeeded, resourceProfile, updatesNeeded)
        } else if (addTime != NOT_SET && now >= addTime) {
          addExecutorsToTarget(maxNeeded, resourceProfile, updatesNeeded)
        }
      }
      doUpdateRequest(updatesNeeded.toMap, now)
    }
  }

  private def addExecutorsToTarget(
      maxNeeded: Int,
      rp: ResourceProfile,
      updatesNeeded: mutable.HashMap[ResourceProfile, ExecutorAllocationManager.TargetNumUpdates]
  ): Int = {
    updateTargetExecs(addExecutors, maxNeeded, rp, updatesNeeded)
  }

  private def decrementExecutorsFromTarget(
      maxNeeded: Int,
      rp: ResourceProfile,
      updatesNeeded: mutable.HashMap[ResourceProfile, ExecutorAllocationManager.TargetNumUpdates]
  ): Int = {
    updateTargetExecs(decrementExecutors, maxNeeded, rp, updatesNeeded)
  }

  private def updateTargetExecs(
      updateTargetFn: (Int, ResourceProfile) => Int,
      maxNeeded: Int,
      rp: ResourceProfile,
      updatesNeeded: mutable.HashMap[ResourceProfile, ExecutorAllocationManager.TargetNumUpdates]
  ): Int = {
    val oldNumExecutorsTarget = numExecutorsTargetPerResourceProfile(rp)
    // update the target number (add or remove)
    val delta = updateTargetFn(maxNeeded, rp)
    if (delta != 0) {
      updatesNeeded(rp) = ExecutorAllocationManager.TargetNumUpdates(delta, oldNumExecutorsTarget)
    }
    delta
  }

  private def doUpdateRequest(
      updates: Map[ResourceProfile, ExecutorAllocationManager.TargetNumUpdates],
      now: Long): Int = {
    // Only call cluster manager if target has changed.
    if (updates.size > 0) {
      val requestAcknowledged = try {
        logInfo("requesting updates: " + updates)
        testing ||
          client.requestTotalExecutors(numLocalityAwareTasksPerResourceProfileId.toMap,
            rpIdToHostToLocalTaskCount, numExecutorsTargetPerResourceProfile.toMap)
      } catch {
        case NonFatal(e) =>
          // Use INFO level so the error it doesn't show up by default in shells.
          // Errors here are more commonly caused by YARN AM restarts, which is a recoverable
          // issue, and generate a lot of noisy output.
          logInfo("Error reaching cluster manager.", e)
          false
      }
      if (requestAcknowledged) {
        // have to go through all resource profiles that changed
        var totalDelta = 0
        updates.foreach { case (rp, targetNum) =>
          val delta = targetNum.delta
          totalDelta += delta
          if (delta > 0) {
            val executorsString = "executor" + { if (delta > 1) "s" else "" }
            logInfo(s"Requesting $delta new $executorsString because tasks are backlogged " +
              s"(new desired total will be ${numExecutorsTargetPerResourceProfile(rp)} " +
              s"for resource profile id: ${rp.id})")
            numExecutorsToAddPerResourceProfileId(rp.id) =
              if (delta == numExecutorsToAddPerResourceProfileId(rp.id)) {
                numExecutorsToAddPerResourceProfileId(rp.id) * 2
              } else {
                1
              }
            logDebug(s"Starting timer to add more executors (to " +
              s"expire in $sustainedSchedulerBacklogTimeoutS seconds)")
            // TODO - make sure merges with [SPARK-10614][CORE] Add monotonic time to Clock
            addTime = now + TimeUnit.SECONDS.toNanos(sustainedSchedulerBacklogTimeoutS)
          } else {
            logDebug(s"Lowering target number of executors to" +
              s" ${numExecutorsTargetPerResourceProfile(rp)} (previously " +
              s"$targetNum.oldNumExecutorsTarget for resource profile id: ${rp.id}) " +
              "because not all requested executors " +
              "are actually needed")
          }
        }
        totalDelta
      } else {
        // request was for all profiles so we have to go through all to reset to old num
        updates.foreach { case (rp, targetNum) =>
          logWarning(
            s"Unable to reach the cluster manager to request more executors!")
          numExecutorsTargetPerResourceProfile(rp) = targetNum.oldNumExecutorsTarget
        }
        0
      }
    } else {
      logDebug("No change in number of executors")
      0
    }
  }

  private def decrementExecutors(maxNeeded: Int, rp: ResourceProfile): Int = {
    val oldNumExecutorsTarget = numExecutorsTargetPerResourceProfile(rp)
    numExecutorsTargetPerResourceProfile(rp) = math.max(maxNeeded, minNumExecutors)
    numExecutorsToAddPerResourceProfileId(rp.id) = 1
    numExecutorsTargetPerResourceProfile(rp) - oldNumExecutorsTarget
  }

  /**
   * Update the target number of executors and figure out how many to add.
   * If the cap on the number of executors is reached, give up and reset the
   * number of executors to add next round instead of continuing to double it.
   *
   * @param maxNumExecutorsNeeded the maximum number of executors all currently running or pending
   *                              tasks could fill
   * @param rp                    the ResourceProfile of the executors
   * @return the number of additional executors actually requested.
   */
  private def addExecutors(maxNumExecutorsNeeded: Int, rp: ResourceProfile): Int = {
    val oldNumExecutorsTarget = numExecutorsTargetPerResourceProfile(rp)
    // Do not request more executors if it would put our target over the upper bound
    // this is doing a max check per ResourceProfile
    if (oldNumExecutorsTarget >= maxNumExecutors) {
      logDebug(s"Not adding executors because our current target total " +
        s"is already ${oldNumExecutorsTarget} (limit $maxNumExecutors)")
      numExecutorsToAddPerResourceProfileId(rp.id) = 1
      return 0
    }
    // There's no point in wasting time ramping up to the number of executors we already have, so
    // make sure our target is at least as much as our current allocation:
    numExecutorsTargetPerResourceProfile(rp) =
      math.max(numExecutorsTargetPerResourceProfile(rp),
        executorMonitor.executorCountWithResourceProfile(rp.id))

    // Boost our target with the number to add for this round:
    numExecutorsTargetPerResourceProfile(rp) +=
      numExecutorsToAddPerResourceProfileId.getOrElseUpdate(rp.id, 1)

    // Ensure that our target doesn't exceed what we need at the present moment:
    numExecutorsTargetPerResourceProfile(rp) =
      math.min(numExecutorsTargetPerResourceProfile(rp), maxNumExecutorsNeeded)

    // Ensure that our target fits within configured bounds:
    numExecutorsTargetPerResourceProfile(rp) = math.max(
      math.min(numExecutorsTargetPerResourceProfile(rp), maxNumExecutors), minNumExecutors)

    val delta = numExecutorsTargetPerResourceProfile(rp) - oldNumExecutorsTarget
    logWarning("add executors delta is: " + delta + " old is: " + oldNumExecutorsTarget)

    // If our target has not changed, do not send a message
    // to the cluster manager and reset our exponential growth
    if (delta == 0) {
      numExecutorsToAddPerResourceProfileId(rp.id) = 1
    }
    delta
  }

  private def getResourceProfileIdOfExecutor(executorId: String): Int = {
    executorMonitor.getResourceProfileId(executorId)
  }

  /**
   * Request the cluster manager to remove the given executors.
   * Returns the list of executors which are removed.
   */
  private def removeExecutors(executors: Seq[String]): Seq[String] = synchronized {
    val executorIdsToBeRemoved = new ArrayBuffer[String]

    logInfo("Request to remove executorIds: " + executors.mkString(", "))
    val numExecutorsTotalPerRpId = mutable.Map[Int, Int]()

    executors.foreach { executorIdToBeRemoved =>
      val rpId = getResourceProfileIdOfExecutor(executorIdToBeRemoved)
      if (rpId == UNKNOWN_RESOURCE_PROFILE_ID) {
        logWarning(s"Not removing executor $executorIdsToBeRemoved because couldn't find " +
          "ResourceProfile for it!")
      } else {
        // get the running total as we remove or initialize it to the count - pendingRemoval
        val newExecutorTotal = numExecutorsTotalPerRpId.getOrElseUpdate(rpId,
          (executorMonitor.executorCountWithResourceProfile(rpId) -
            executorMonitor.pendingRemovalCountPerResourceProfileId(rpId)))
        val rpOption = resourceProfileManager.resourceProfileFromId(rpId)
        rpOption match {
          case Some(rp) =>
            if (newExecutorTotal - 1 < minNumExecutors) {
              logDebug(s"Not removing idle executor $executorIdToBeRemoved because there " +
                s"are only $newExecutorTotal executor(s) left (minimum number of executor limit " +
                s"$minNumExecutors)")
            } else if (newExecutorTotal - 1 < numExecutorsTargetPerResourceProfile(rp)) {
              logDebug(s"Not removing idle executor $executorIdToBeRemoved because there " +
                s"are only $newExecutorTotal executor(s) left (number of executor " +
                s"target ${numExecutorsTargetPerResourceProfile(rp)})")
            } else {
              executorIdsToBeRemoved += executorIdToBeRemoved
              numExecutorsTotalPerRpId(rpId) -= 1
            }
          case None =>
            // log an error but continue
            logError(s"Trying to remove an Executor $executorIdsToBeRemoved from nonexistent " +
              s"ResourceProfile with id: $rpId")
        }
      }
    }

    if (executorIdsToBeRemoved.isEmpty) {
      return Seq.empty[String]
    }

    // Send a request to the backend to kill this executor(s)
    val executorsRemoved = if (testing) {
      executorIdsToBeRemoved
    } else {
      // We don't want to change our target number of executors, because we already did that
      // when the task backlog decreased.
      client.killExecutors(executorIdsToBeRemoved, adjustTargetNumExecutors = false,
        countFailures = false, force = false)
    }

    // TODO - I think this call to requestTotalExecutors can actually be removed because
    // SPARK-23365 change the killExecutors call to not adjust the target number.
    // Perhaps write test to validate.
    // [SPARK-21834] killExecutors api reduces the target number of executors.
    // So we need to update the target with desired value.
    client.requestTotalExecutors(numLocalityAwareTasksPerResourceProfileId.toMap,
      rpIdToHostToLocalTaskCount, numExecutorsTargetPerResourceProfile.toMap)

    // reset the newExecutorTotal to the existing number of executors
    if (testing || executorsRemoved.nonEmpty) {
      executorMonitor.executorsKilled(executorsRemoved)
      logInfo(s"Executors ${executorsRemoved.mkString(",")} removed due to idle timeout.")
      executorsRemoved
    } else {
      logWarning(s"Unable to reach the cluster manager to kill executor/s " +
        s"${executorIdsToBeRemoved.mkString(",")} or no executor eligible to kill!")
      Seq.empty[String]
    }
  }

  /**
   * Callback invoked when the scheduler receives new pending tasks.
   * This sets a time in the future that decides when executors should be added
   * if it is not already set.
   */
  private def onSchedulerBacklogged(): Unit = synchronized {
    if (addTime == NOT_SET) {
      logDebug(s"Starting timer to add executors because pending tasks " +
        s"are building up (to expire in $schedulerBacklogTimeoutS seconds)")
      addTime = clock.nanoTime() + TimeUnit.SECONDS.toNanos(schedulerBacklogTimeoutS)
    }
  }

  /**
   * Callback invoked when the scheduler queue is drained.
   * This resets all variables used for adding executors.
   */
  private def onSchedulerQueueEmpty(): Unit = synchronized {
    logDebug("Clearing timer to add executors because there are no more pending tasks")
    addTime = NOT_SET
    numExecutorsToAddPerResourceProfileId.keys.foreach(numExecutorsToAddPerResourceProfileId(_) = 1)
  }

  // TOOD - change to not be private
  case class StageAttempt(stageId: Int, stageAttemptId: Int) {
    override def toString: String = s"Stage $stageId (Attempt $stageAttemptId)"
  }

  /**
   * A listener that notifies the given allocation manager of when to add and remove executors.
   *
   * This class is intentionally conservative in its assumptions about the relative ordering
   * and consistency of events returned by the listener.
   */
  private[spark] class ExecutorAllocationListener extends SparkListener {

    private val stageAttemptToNumTasks = new mutable.HashMap[StageAttempt, Int]
    // Number of running tasks per stageAttempt including speculative tasks.
    // Should be 0 when no stages are active.
    private val stageAttemptToNumRunningTask = new mutable.HashMap[StageAttempt, Int]
    private val stageAttemptToTaskIndices = new mutable.HashMap[StageAttempt, mutable.HashSet[Int]]
    // Number of speculative tasks to be scheduled in each stageAttempt
    private val stageAttemptToNumSpeculativeTasks = new mutable.HashMap[StageAttempt, Int]
    // The speculative tasks started in each stageAttempt
    private val stageAttemptToSpeculativeTaskIndices =
      new mutable.HashMap[StageAttempt, mutable.HashSet[Int]]

    private val resourceProfileIdToStageAttempt =
      new mutable.HashMap[Int, mutable.Set[StageAttempt]]
    // TODO - use resourceProfileManager
    // val resourceProfileIdToResourceProfile = new mutable.HashMap[Int, ResourceProfile]

    // initialize default ResourceProfile
    // resourceProfileIdToResourceProfile(ResourceProfile.DEFAULT_RESOURCE_PROFILE_ID) = defaultProfile

    // stageAttempt to tuple (the number of task with locality preferences, a map where each pair
    // is a node and the number of tasks that would like to be scheduled on that node, and
    // the resource profile id) map,
    // maintain the executor placement hints for each stageAttempt used by resource framework
    // to better place the executors.
    private val stageAttemptToExecutorPlacementHints =
      new mutable.HashMap[StageAttempt, (Int, Map[String, Int], Int)]

    override def onStageSubmitted(stageSubmitted: SparkListenerStageSubmitted): Unit = {
      initializing = false
      val stageId = stageSubmitted.stageInfo.stageId
      val stageAttemptId = stageSubmitted.stageInfo.attemptNumber()
      val stageAttempt = StageAttempt(stageId, stageAttemptId)
      val numTasks = stageSubmitted.stageInfo.numTasks
      allocationManager.synchronized {
        stageAttemptToNumTasks(stageAttempt) = numTasks
        allocationManager.onSchedulerBacklogged()
        // need to keep stage task requirements to ask for the right containers
        val stageResourceProf = stageSubmitted.stageInfo.resourceProfile.getOrElse(defaultProfile)
        logInfo("stage resource profile is: " + stageResourceProf)
        val profId = stageResourceProf.id
        resourceProfileIdToStageAttempt.getOrElseUpdate(
          profId, new mutable.HashSet[StageAttempt]) += stageAttempt
        logInfo("adding to execResourceReqsToNumTasks: " + numTasks)
        numExecutorsToAddPerResourceProfileId.getOrElseUpdate(profId, 1)
        // Note we never remove profiles from resourceProfileIdToResourceProfile
<<<<<<< HEAD
        // TODO - shouldn't need this if added rdd.withResources
        resourceProfileManager.addResourceProfile(stageResourceProf)
        // resourceProfileIdToResourceProfile.getOrElseUpdate(profId, stageResourceProf)
        numExecutorsTargetPerResourceProfile.getOrElseUpdate(stageResourceProf, 0)

=======
        resourceProfileIdToResourceProfile.getOrElseUpdate(profId, stageResourceProf)
        numExecutorsTargetPerResourceProfile.getOrElseUpdate(stageResourceProf, initialNumExecutors)
>>>>>>> 60886e7b

        // Compute the number of tasks requested by the stage on each host
        var numTasksPending = 0
        val hostToLocalTaskCountPerStage = new mutable.HashMap[String, Int]()
        stageSubmitted.stageInfo.taskLocalityPreferences.foreach { locality =>
          if (!locality.isEmpty) {
            numTasksPending += 1
            locality.foreach { location =>
              val count = hostToLocalTaskCountPerStage.getOrElse(location.host, 0) + 1
              hostToLocalTaskCountPerStage(location.host) = count
            }
          }
        }

        stageAttemptToExecutorPlacementHints.put(stageAttempt,
          (numTasksPending, hostToLocalTaskCountPerStage.toMap,
            stageSubmitted.stageInfo.resourceProfile.getOrElse(defaultProfile).id))

        // Update the executor placement hints
        updateExecutorPlacementHints()
      }
    }

    override def onStageCompleted(stageCompleted: SparkListenerStageCompleted): Unit = {
      val stageId = stageCompleted.stageInfo.stageId
      val stageAttemptId = stageCompleted.stageInfo.attemptNumber()
      val stageAttempt = StageAttempt(stageId, stageAttemptId)
      allocationManager.synchronized {
        // do NOT remove stageAttempt from stageAttemptToNumRunningTask
        // because the attempt may still have running tasks,
        // even after another attempt for the stage is submitted.
        val numTasks = stageAttemptToNumTasks(stageAttempt)
        stageAttemptToNumTasks -= stageAttempt
        stageAttemptToNumSpeculativeTasks -= stageAttempt
        stageAttemptToTaskIndices -= stageAttempt
        stageAttemptToSpeculativeTaskIndices -= stageAttempt
        stageAttemptToExecutorPlacementHints -= stageAttempt

        // Update the executor placement hints
        updateExecutorPlacementHints()

        // If this is the last stage with pending tasks, mark the scheduler queue as empty
        // This is needed in case the stage is aborted for any reason
        if (stageAttemptToNumTasks.isEmpty && stageAttemptToNumSpeculativeTasks.isEmpty) {
          allocationManager.onSchedulerQueueEmpty()
        }
      }
    }

    override def onTaskStart(taskStart: SparkListenerTaskStart): Unit = {
      val stageId = taskStart.stageId
      val stageAttemptId = taskStart.stageAttemptId
      val stageAttempt = StageAttempt(stageId, stageAttemptId)
      val taskIndex = taskStart.taskInfo.index
      allocationManager.synchronized {
        stageAttemptToNumRunningTask(stageAttempt) =
          stageAttemptToNumRunningTask.getOrElse(stageAttempt, 0) + 1
        // If this is the last pending task, mark the scheduler queue as empty
        if (taskStart.taskInfo.speculative) {
          stageAttemptToSpeculativeTaskIndices.getOrElseUpdate(stageAttempt,
            new mutable.HashSet[Int]) += taskIndex
        } else {
          stageAttemptToTaskIndices.getOrElseUpdate(stageAttempt,
            new mutable.HashSet[Int]) += taskIndex
        }
        if (!hasPendingTasks) {
          allocationManager.onSchedulerQueueEmpty()
        }
      }
    }

    override def onTaskEnd(taskEnd: SparkListenerTaskEnd): Unit = {
      val stageId = taskEnd.stageId
      val stageAttemptId = taskEnd.stageAttemptId
      val stageAttempt = StageAttempt(stageId, stageAttemptId)
      val taskIndex = taskEnd.taskInfo.index
      allocationManager.synchronized {
        if (stageAttemptToNumRunningTask.contains(stageAttempt)) {
          logWarning(s"stage attempt num running -1 before " +
            s"is ${stageAttemptToNumRunningTask(stageAttempt)}")
          stageAttemptToNumRunningTask(stageAttempt) -= 1
          if (stageAttemptToNumRunningTask(stageAttempt) == 0) {
            logWarning("stage attempt num running 0: " + stageAttempt)
            stageAttemptToNumRunningTask -= stageAttempt
            if (!stageAttemptToNumTasks.contains(stageAttempt)) {
              val rpForStage = resourceProfileIdToStageAttempt.filter { case (k, v) =>
                v.contains(stageAttempt)
              }.keys
              if (rpForStage.size == 1) {
                logWarning(s"removing stage attmpe $stageAttempt for rp: ${rpForStage.head}")
                // be careful about the removal from here due to late tasks, make sure stage is
                // really complete and no tasks left
                resourceProfileIdToStageAttempt(rpForStage.head) -= stageAttempt
              } else {
                logWarning(s"Should have exactly one resource profile for stage $stageAttempt," +
                  s" but have $rpForStage")
              }
            }

          }
        }
        // If the task failed, we expect it to be resubmitted later. To ensure we have
        // enough resources to run the resubmitted task, we need to mark the scheduler
        // as backlogged again if it's not already marked as such (SPARK-8366)
        if (taskEnd.reason != Success) {
          if (!hasPendingTasks) {
            allocationManager.onSchedulerBacklogged()
          }
          if (taskEnd.taskInfo.speculative) {
            stageAttemptToSpeculativeTaskIndices.get(stageAttempt).foreach {_.remove(taskIndex)}
          } else {
            stageAttemptToTaskIndices.get(stageAttempt).foreach {_.remove(taskIndex)}
          }
        }
      }
    }

    override def onSpeculativeTaskSubmitted(speculativeTask: SparkListenerSpeculativeTaskSubmitted)
      : Unit = {
      val stageId = speculativeTask.stageId
      val stageAttemptId = speculativeTask.stageAttemptId
      val stageAttempt = StageAttempt(stageId, stageAttemptId)
      allocationManager.synchronized {
        stageAttemptToNumSpeculativeTasks(stageAttempt) =
          stageAttemptToNumSpeculativeTasks.getOrElse(stageAttempt, 0) + 1
        allocationManager.onSchedulerBacklogged()
      }
    }

    /**
     * An estimate of the total number of pending tasks remaining for currently running stages. Does
     * not account for tasks which may have failed and been resubmitted.
     *
     * Note: This is not thread-safe without the caller owning the `allocationManager` lock.
     */
    def pendingTasksPerResourceProfile(rpId: Int): Int = {
      val attempts = resourceProfileIdToStageAttempt.getOrElse(rpId, Set.empty).toSeq
      attempts.map { attempt =>
        val numTotalTasks = stageAttemptToNumTasks.getOrElse(attempt, 0)
        val numRunning = stageAttemptToTaskIndices.get(attempt).map(_.size).getOrElse(0)
        numTotalTasks - numRunning
      }.sum
    }

    def hasPendingRegularTasks: Boolean = {
      val attempts = resourceProfileIdToStageAttempt.values.flatten
      val pending = attempts.map { attempt =>
        val numTotalTasks = stageAttemptToNumTasks.getOrElse(attempt, 0)
        val numRunning = stageAttemptToTaskIndices.get(attempt).map(_.size).getOrElse(0)
        numTotalTasks - numRunning
      }.sum
      (pending > 0)
    }

    def pendingSpeculativeTasksPerResourceProfile(rp: Int): Int = {
      val attempts = resourceProfileIdToStageAttempt.getOrElse(rp, Set.empty).toSeq
      attempts.map { attempt =>
        val numTotalTasks = stageAttemptToNumSpeculativeTasks.getOrElse(attempt, 0)
        val numRunning = stageAttemptToSpeculativeTaskIndices.get(attempt).map(_.size).getOrElse(0)
        numTotalTasks - numRunning
      }.sum
    }

    def hasPendingSpeculativeTasks: Boolean = {
      val attempts = resourceProfileIdToStageAttempt.values.flatten
      val pending = attempts.map { attempt =>
        val numTotalTasks = stageAttemptToNumSpeculativeTasks.getOrElse(attempt, 0)
        val numRunning = stageAttemptToSpeculativeTaskIndices.get(attempt).map(_.size).getOrElse(0)
        numTotalTasks - numRunning
      }.sum
      (pending > 0)
    }

    def hasPendingTasks(): Boolean = {
      hasPendingSpeculativeTasks || hasPendingRegularTasks
    }

    def totalPendingTasksPerResourceProfile(rp: Int): Int = {
      pendingTasksPerResourceProfile(rp) + pendingSpeculativeTasksPerResourceProfile(rp)
    }

    /**
     * The number of tasks currently running across all stages.
     * Include running-but-zombie stage attempts
     */
    def totalRunningTasks(): Int = {
      stageAttemptToNumRunningTask.values.sum
    }

    def totalRunningTasksPerResourceProfile(rp: Int): Int = {
      val attempts = resourceProfileIdToStageAttempt.getOrElse(rp, Set.empty).toSeq
      // attempts is a Set, change to Seq so we keep all values
      attempts.map { attempt =>
        stageAttemptToNumRunningTask.getOrElseUpdate(attempt, 0)
      }.sum
    }

    /**
     * Update the Executor placement hints (the number of tasks with locality preferences,
     * a map where each pair is a node and the number of tasks that would like to be scheduled
     * on that node).
     *
     * These hints are updated when stages arrive and complete, so are not up-to-date at task
     * granularity within stages.
     */
    def updateExecutorPlacementHints(): Unit = {
      var localityAwareTasksPerResourceProfileId = new mutable.HashMap[Int, Int]

      // ResourceProfile id => map[host, count]
      val rplocalityToCount = new mutable.HashMap[Int, mutable.HashMap[String, Int]]()

      stageAttemptToExecutorPlacementHints.values.foreach {
        case (numTasksPending, localities, rpId) =>
          val rpNumPending =
            localityAwareTasksPerResourceProfileId.getOrElse(rpId, 0)
          localityAwareTasksPerResourceProfileId(rpId) = rpNumPending + numTasksPending
          localities.foreach { case (hostname, count) =>
            val rpBasedHostToCount =
              rplocalityToCount.getOrElseUpdate(rpId, new mutable.HashMap[String, Int])
            val newUpdated = rpBasedHostToCount.getOrElse(hostname, 0) + count
            rpBasedHostToCount(hostname) = newUpdated
          }
      }

      allocationManager.numLocalityAwareTasksPerResourceProfileId =
        localityAwareTasksPerResourceProfileId
      allocationManager.rpIdToHostToLocalTaskCount =
        rplocalityToCount.map { case (k, v) => (k, v.toMap)}.toMap
    }
  }

  /**
   * Metric source for ExecutorAllocationManager to expose its internal executor allocation
   * status to MetricsSystem.
   * Note: These metrics heavily rely on the internal implementation of
   * ExecutorAllocationManager, metrics or value of metrics will be changed when internal
   * implementation is changed, so these metrics are not stable across Spark version.
   */
  private[spark] class ExecutorAllocationManagerSource extends Source {
    val sourceName = "ExecutorAllocationManager"
    val metricRegistry = new MetricRegistry()

    private def registerGauge[T](name: String, value: => T, defaultValue: T): Unit = {
      metricRegistry.register(MetricRegistry.name("executors", name), new Gauge[T] {
        override def getValue: T = synchronized { Option(value).getOrElse(defaultValue) }
      })
    }

    // the metrics are going to return the numbers for the default ResourceProfile
    registerGauge("numberExecutorsToAdd",
      numExecutorsToAddPerResourceProfileId(ResourceProfile.DEFAULT_RESOURCE_PROFILE_ID), 0)
    registerGauge("numberExecutorsPendingToRemove", executorMonitor.pendingRemovalCount, 0)
    registerGauge("numberAllExecutors", executorMonitor.executorCount, 0)
    registerGauge("numberTargetExecutors", numExecutorsTargetPerResourceProfile(defaultProfile), 0)
    registerGauge("numberMaxNeededExecutors",
<<<<<<< HEAD
      maxNumExecutorsNeededPerResourceProfileId(defaultProfile), 0)
=======
      maxNumExecutorsNeededPerResourceProfile(defaultProfile), 0)
>>>>>>> 60886e7b
  }
}

private object ExecutorAllocationManager {
  val NOT_SET = Long.MaxValue

  // helper case class for requesting executors, here to be visible for testing
  private[spark] case class TargetNumUpdates(delta: Int, oldNumExecutorsTarget: Int)

}<|MERGE_RESOLUTION|>--- conflicted
+++ resolved
@@ -274,21 +274,13 @@
    * The maximum number of executors we would need under the current load to satisfy all running
    * and pending tasks, rounded up.
    */
-<<<<<<< HEAD
-  private def maxNumExecutorsNeededPerResourceProfileId(rp: ResourceProfile): Int = {
-=======
   private def maxNumExecutorsNeededPerResourceProfile(rp: ResourceProfile): Int = {
->>>>>>> 60886e7b
     val numRunningOrPendingTasks = listener.totalPendingTasksPerResourceProfile(rp.id) +
       listener.totalRunningTasksPerResourceProfile(rp.id)
     val executorCores = rp.getExecutorCores.getOrElse(conf.get(EXECUTOR_CORES))
     val tasksPerExecutor = ResourceProfile.numTasksPerExecutor(executorCores, rp, conf)
-<<<<<<< HEAD
-    logWarning(s"max needed executor rpId: $rp.id numpending $numRunningOrPendingTasks")
-=======
     logWarning(s"max needed executor rpId: $rp.id numpending $numRunningOrPendingTasks," +
       s" tasksperexecutor $tasksPerExecutor")
->>>>>>> 60886e7b
     math.ceil(numRunningOrPendingTasks * executorAllocationRatio /
       tasksPerExecutor).toInt
   }
@@ -342,13 +334,8 @@
         ExecutorAllocationManager.TargetNumUpdates]
 
       // Update targets for all ResourceProfiles then do a single request to the cluster manager
-<<<<<<< HEAD
       resourceProfileManager.getAllProfiles.foreach { case (rProfId, resourceProfile) =>
-        val maxNeeded = maxNumExecutorsNeededPerResourceProfileId(resourceProfile)
-=======
-      listener.resourceProfileIdToResourceProfile.foreach { case (rProfId, resourceProfile) =>
         val maxNeeded = maxNumExecutorsNeededPerResourceProfile(resourceProfile)
->>>>>>> 60886e7b
         val targetExecs =
           numExecutorsTargetPerResourceProfile.getOrElseUpdate(resourceProfile, initialNumExecutors)
         if (maxNeeded < targetExecs) {
@@ -681,16 +668,10 @@
         logInfo("adding to execResourceReqsToNumTasks: " + numTasks)
         numExecutorsToAddPerResourceProfileId.getOrElseUpdate(profId, 1)
         // Note we never remove profiles from resourceProfileIdToResourceProfile
-<<<<<<< HEAD
         // TODO - shouldn't need this if added rdd.withResources
         resourceProfileManager.addResourceProfile(stageResourceProf)
         // resourceProfileIdToResourceProfile.getOrElseUpdate(profId, stageResourceProf)
-        numExecutorsTargetPerResourceProfile.getOrElseUpdate(stageResourceProf, 0)
-
-=======
-        resourceProfileIdToResourceProfile.getOrElseUpdate(profId, stageResourceProf)
         numExecutorsTargetPerResourceProfile.getOrElseUpdate(stageResourceProf, initialNumExecutors)
->>>>>>> 60886e7b
 
         // Compute the number of tasks requested by the stage on each host
         var numTasksPending = 0
@@ -946,11 +927,7 @@
     registerGauge("numberAllExecutors", executorMonitor.executorCount, 0)
     registerGauge("numberTargetExecutors", numExecutorsTargetPerResourceProfile(defaultProfile), 0)
     registerGauge("numberMaxNeededExecutors",
-<<<<<<< HEAD
-      maxNumExecutorsNeededPerResourceProfileId(defaultProfile), 0)
-=======
       maxNumExecutorsNeededPerResourceProfile(defaultProfile), 0)
->>>>>>> 60886e7b
   }
 }
 
