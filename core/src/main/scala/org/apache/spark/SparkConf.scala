--- conflicted
+++ resolved
@@ -575,7 +575,6 @@
       }
     }
 
-<<<<<<< HEAD
     if (contains(EXECUTOR_CORES) && contains(CPUS_PER_TASK)) {
       val executorCores = get(EXECUTOR_CORES)
       val taskCpus = get(CPUS_PER_TASK)
@@ -604,8 +603,6 @@
       }
     }
 
-=======
->>>>>>> ab8710b5
     val encryptionEnabled = get(NETWORK_CRYPTO_ENABLED) || get(SASL_ENCRYPTION_ENABLED)
     require(!encryptionEnabled || get(NETWORK_AUTH_ENABLED),
       s"${NETWORK_AUTH_ENABLED.key} must be enabled when enabling encryption.")
