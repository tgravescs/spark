--- conflicted
+++ resolved
@@ -237,13 +237,8 @@
                taskResourceNumParts.getOrElse(v.name, 1)))
           }
           val data = new ExecutorData(executorRef, executorAddress, hostname,
-<<<<<<< HEAD
-            cores, cores, logUrlHandler.applyPattern(logUrls, attributes), attributes,
+            0, cores, logUrlHandler.applyPattern(logUrls, attributes), attributes,
             resourcesInfo, resourceProfileId)
-=======
-            0, cores, logUrlHandler.applyPattern(logUrls, attributes), attributes,
-            resourcesInfo)
->>>>>>> bec2068a
           // This must be synchronized because variables mutated
           // in this block are read when requesting executors
           CoarseGrainedSchedulerBackend.this.synchronized {
