/*
 * Licensed to the Apache Software Foundation (ASF) under one or more
 * contributor license agreements.  See the NOTICE file distributed with
 * this work for additional information regarding copyright ownership.
 * The ASF licenses this file to You under the Apache License, Version 2.0
 * (the "License"); you may not use this file except in compliance with
 * the License.  You may obtain a copy of the License at
 *
 *    http://www.apache.org/licenses/LICENSE-2.0
 *
 * Unless required by applicable law or agreed to in writing, software
 * distributed under the License is distributed on an "AS IS" BASIS,
 * WITHOUT WARRANTIES OR CONDITIONS OF ANY KIND, either express or implied.
 * See the License for the specific language governing permissions and
 * limitations under the License.
 */

package org.apache.spark.ui

import java.net.URL
import javax.servlet.http.HttpServlet
import javax.servlet.http.{HttpServletResponse, HttpServletRequest}

import scala.annotation.tailrec
import scala.util.{Try, Success, Failure}
import scala.xml.Node

import net.liftweb.json.{JValue, pretty, render}

import org.eclipse.jetty.server.{DispatcherType, Server}
import org.eclipse.jetty.server.handler.{ResourceHandler, HandlerList, ContextHandler, AbstractHandler}
import org.eclipse.jetty.servlet.{DefaultServlet, FilterHolder, ServletContextHandler, ServletHolder}
import org.eclipse.jetty.util.thread.QueuedThreadPool

import org.apache.spark.Logging
<<<<<<< HEAD
import org.apache.spark.SparkEnv
import org.apache.spark.SecurityManager
=======
import java.net.InetSocketAddress
>>>>>>> f74ae0eb


/** Utilities for launching a web server using Jetty's HTTP Server class */
private[spark] object JettyUtils extends Logging {
  // Base type for a function that returns something based on an HTTP request. Allows for
  // implicit conversion from many types of functions to jetty Handlers.

  type Responder[T] = HttpServletRequest => T

  // Conversions from various types of Responder's to jetty Handlers
  implicit def jsonResponderToHandler(responder: Responder[JValue]): HttpServlet =
    createHandler(responder, "text/json", (in: JValue) => pretty(render(in)))

  implicit def htmlResponderToHandler(responder: Responder[Seq[Node]]): HttpServlet =
    createHandler(responder, "text/html", (in: Seq[Node]) => "<!DOCTYPE html>" + in.toString)

  implicit def textResponderToHandler(responder: Responder[String]): HttpServlet =
    createHandler(responder, "text/plain")

  def createHandler[T <% AnyRef](responder: Responder[T], contentType: String, 
                                 extractFn: T => String = (in: Any) => in.toString): HttpServlet = {
    new HttpServlet {
      override def doGet(request: HttpServletRequest,
                 response: HttpServletResponse) {
        // First try to get the security Manager from the SparkEnv. If that doesn't exist, create
        // a new one and rely on the configs being set
        val sparkEnv = SparkEnv.get
        val securityMgr = if (sparkEnv != null) sparkEnv.securityManager else new SecurityManager()
        if (securityMgr.checkUIViewPermissions(request.getRemoteUser())) {
          response.setContentType("%s;charset=utf-8".format(contentType))
          response.setStatus(HttpServletResponse.SC_OK)
          val result = responder(request)
          response.setHeader("Cache-Control", "no-cache, no-store, must-revalidate")
          response.getWriter().println(extractFn(result))
        } else {
          response.setStatus(HttpServletResponse.SC_UNAUTHORIZED)
          response.setHeader("Cache-Control", "no-cache, no-store, must-revalidate")
          response.sendError(HttpServletResponse.SC_UNAUTHORIZED,
            "User is not authorized to access this page.");
        }
      }
    }
  }

  def createServletHandler(path: String, servlet: HttpServlet): ServletContextHandler = {
    val contextHandler = new ServletContextHandler()
    val holder = new ServletHolder(servlet)
    contextHandler.setContextPath(path)
    contextHandler.addServlet(holder, "/")
    contextHandler
  }

  /** Creates a handler that always redirects the user to a given path */
  def createRedirectHandler(newPath: String, path: String): ServletContextHandler = {
    val servlet = new HttpServlet {
      override def doGet(request: HttpServletRequest,
                 response: HttpServletResponse) {
        // make sure we don't end up with // in the middle
        val newUri = new URL(new URL(request.getRequestURL.toString), newPath).toURI
        response.sendRedirect(newUri.toString)
      }
    }
    val contextHandler = new ServletContextHandler()
    val holder = new ServletHolder(servlet)
    contextHandler.setContextPath(path)
    contextHandler.addServlet(holder, "/")
    contextHandler
  }

  /** Creates a handler for serving files from a static directory */
  def createStaticHandler(resourceBase: String, path: String): ServletContextHandler = {
    val contextHandler = new ServletContextHandler()
    val staticHandler = new DefaultServlet
    val holder = new ServletHolder(staticHandler)
    Option(getClass.getClassLoader.getResource(resourceBase)) match {
      case Some(res) =>
        holder.setInitParameter("resourceBase", res.toString)
      case None =>
        throw new Exception("Could not find resource path for Web UI: " + resourceBase)
    }
    contextHandler.addServlet(holder, path)
    contextHandler
  }

  private def addFilters(handlers: Seq[ServletContextHandler]) {
    val filters : Array[String] = System.getProperty("spark.ui.filters", "").split(',').map(_.trim())
    filters.foreach {
      case filter : String => 
        if (!filter.isEmpty) {
          logInfo("Adding filter: " + filter)
          val holder : FilterHolder = new FilterHolder()
          holder.setClassName(filter)
          // get any parameters for each filter
          val paramName = filter + ".params"
          val params = System.getProperty(paramName, "").split(',').map(_.trim()).toSet
          params.foreach {
            case param : String =>
              if (!param.isEmpty) {
                val parts = param.split("=")
                if (parts.length == 2) holder.setInitParameter(parts(0), parts(1))
             }
          }
          val enumDispatcher = java.util.EnumSet.of(DispatcherType.ASYNC, DispatcherType.ERROR, 
            DispatcherType.FORWARD, DispatcherType.INCLUDE, DispatcherType.REQUEST)
          handlers.foreach { case(handler) => handler.addFilter(holder, "/*", enumDispatcher) }
        }
    }
  }

  /**
   * Attempts to start a Jetty server at the supplied hostName:port which uses the supplied
   * handlers.
   *
   * If the desired port number is contented, continues incrementing ports until a free port is
   * found. Returns the chosen port and the jetty Server object.
   */
<<<<<<< HEAD
  def startJettyServer(ip: String, port: Int, handlers: Seq[ServletContextHandler]): (Server, Int) = {
    addFilters(handlers)
=======
  def startJettyServer(hostName: String, port: Int, handlers: Seq[(String, Handler)]): (Server, Int)
  = {

    val handlersToRegister = handlers.map { case(path, handler) =>
      val contextHandler = new ContextHandler(path)
      contextHandler.setHandler(handler)
      contextHandler.asInstanceOf[org.eclipse.jetty.server.Handler]
    }

>>>>>>> f74ae0eb
    val handlerList = new HandlerList
    handlerList.setHandlers(handlers.toArray)

    @tailrec
    def connect(currentPort: Int): (Server, Int) = {
      val server = new Server(new InetSocketAddress(hostName, currentPort))
      val pool = new QueuedThreadPool
      pool.setDaemon(true)
      server.setThreadPool(pool)
      server.setHandler(handlerList)

      Try { server.start() } match {
        case s: Success[_] =>
          (server, server.getConnectors.head.getLocalPort)
        case f: Failure[_] =>
          server.stop()
          logInfo("Failed to create UI at port, %s. Trying again.".format(currentPort))
          logInfo("Error was: " + f.toString)
          connect((currentPort + 1) % 65536)
      }
    }

    connect(port)
  }
}<|MERGE_RESOLUTION|>--- conflicted
+++ resolved
@@ -17,6 +17,7 @@
 
 package org.apache.spark.ui
 
+import java.net.InetSocketAddress
 import java.net.URL
 import javax.servlet.http.HttpServlet
 import javax.servlet.http.{HttpServletResponse, HttpServletRequest}
@@ -33,12 +34,8 @@
 import org.eclipse.jetty.util.thread.QueuedThreadPool
 
 import org.apache.spark.Logging
-<<<<<<< HEAD
 import org.apache.spark.SparkEnv
 import org.apache.spark.SecurityManager
-=======
-import java.net.InetSocketAddress
->>>>>>> f74ae0eb
 
 
 /** Utilities for launching a web server using Jetty's HTTP Server class */
@@ -155,20 +152,10 @@
    * If the desired port number is contented, continues incrementing ports until a free port is
    * found. Returns the chosen port and the jetty Server object.
    */
-<<<<<<< HEAD
-  def startJettyServer(ip: String, port: Int, handlers: Seq[ServletContextHandler]): (Server, Int) = {
+  def startJettyServer(hostName: String, port: Int, handlers: Seq[ServletContextHandler]): 
+    (Server, Int) = {
+
     addFilters(handlers)
-=======
-  def startJettyServer(hostName: String, port: Int, handlers: Seq[(String, Handler)]): (Server, Int)
-  = {
-
-    val handlersToRegister = handlers.map { case(path, handler) =>
-      val contextHandler = new ContextHandler(path)
-      contextHandler.setHandler(handler)
-      contextHandler.asInstanceOf[org.eclipse.jetty.server.Handler]
-    }
-
->>>>>>> f74ae0eb
     val handlerList = new HandlerList
     handlerList.setHandlers(handlers.toArray)
 
